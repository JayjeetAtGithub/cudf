/*
 * Copyright (c) 2019, NVIDIA CORPORATION.
 *
 * Licensed under the Apache License, Version 2.0 (the "License");
 * you may not use this file except in compliance with the License.
 * You may obtain a copy of the License at
 *
 *     http://www.apache.org/licenses/LICENSE-2.0
 *
 * Unless required by applicable law or agreed to in writing, software
 * distributed under the License is distributed on an "AS IS" BASIS,
 * WITHOUT WARRANTIES OR CONDITIONS OF ANY KIND, either express or implied.
 * See the License for the specific language governing permissions and
 * limitations under the License.
 */

#include <cudf/column/column.hpp>
#include <cudf/column/column_view.hpp>
#include <cudf/null_mask.hpp>
#include <cudf/utilities/bit.hpp>
#include <cudf/utilities/traits.hpp>
#include <cudf/utilities/type_dispatcher.hpp>
#include <cudf/detail/null_mask.hpp>
#include <cudf/strings/copying.hpp>
#include <cudf/strings/detail/concatenate.hpp>
#include <cudf/copying.hpp>

#include <rmm/device_buffer.hpp>
#include <rmm/mr/device_memory_resource.hpp>

#include <algorithm>
#include <numeric>
#include <vector>

namespace cudf {

// Copy constructor
column::column(column const &other)
    : _type{other._type},
      _size{other._size},
      _data{other._data},
      _null_mask{other._null_mask},
      _null_count{other._null_count},
      _dictionary_keys{other._dictionary_keys} {
  _children.reserve(other.num_children());
  for (auto const &c : other._children) {
    _children.emplace_back(std::make_unique<column>(*c));
  }
}

// Copy ctor w/ explicit stream/mr
column::column(column const &other, cudaStream_t stream,
               rmm::mr::device_memory_resource *mr)
    : _type{other._type},
      _size{other._size},
      _data{other._data, stream, mr},
      _null_mask{other._null_mask, stream, mr},
      _null_count{other._null_count},
      _dictionary_keys{other._dictionary_keys} {
  _children.reserve(other.num_children());
  for (auto const &c : other._children) {
    _children.emplace_back(std::make_unique<column>(*c, stream, mr));
  }
}

// Move constructor
column::column(column &&other) noexcept
    : _type{other._type},
      _size{other._size},
      _data{std::move(other._data)},
      _null_mask{std::move(other._null_mask)},
      _null_count{other._null_count},
      _children{std::move(other._children)},
      _dictionary_keys{std::move(other._dictionary_keys)} {
  other._size = 0;
  other._null_count = 0;
  other._type = data_type{EMPTY};
  other._dictionary_keys_view = column_view{};
}

// Release contents
column::contents column::release() noexcept {
  _size = 0;
  _null_count = 0;
  _type = data_type{EMPTY};
  _dictionary_keys_view = column_view{};
  return column::contents{
      std::make_unique<rmm::device_buffer>(std::move(_data)),
      std::make_unique<rmm::device_buffer>(std::move(_null_mask)),
      std::move(_children), std::move(_dictionary_keys)};
}

// Create immutable view
column_view column::view() const {
  // Create views of children
  std::vector<column_view> child_views;
  child_views.reserve(_children.size());
  for (auto const &c : _children) {
    child_views.emplace_back(*c);
  }
  std::shared_ptr<column_view> keys = nullptr;
  if( _dictionary_keys )
    keys = std::make_shared<column_view>(_dictionary_keys->view());

  // we store the keys' view here so that column_view's do not
  // have to manage the memory for it
  if( _dictionary_keys )
    _dictionary_keys_view = _dictionary_keys->view();

  return column_view{
      type(),       size(),
      _data.data(), static_cast<bitmask_type const *>(_null_mask.data()),
      null_count(), 0,
<<<<<<< HEAD
      child_views, keys};
=======
      child_views, &_dictionary_keys_view};
>>>>>>> 3e22e743
}

// Create mutable view
mutable_column_view column::mutable_view() {
  // create views of children
  std::vector<mutable_column_view> child_views;
  child_views.reserve(_children.size());
  for (auto const &c : _children) {
    child_views.emplace_back(*c);
  }

  // Store the old null count
  auto current_null_count = null_count();

  // The elements of a column could be changed through a `mutable_column_view`,
  // therefore the existing `null_count` is no longer valid. Reset it to
  // `UNKNOWN_NULL_COUNT` forcing it to be recomputed on the next invocation of
  // `null_count()`.
  set_null_count(cudf::UNKNOWN_NULL_COUNT);

  return mutable_column_view{type(),
                             size(),
                             _data.data(),
                             static_cast<bitmask_type *>(_null_mask.data()),
                             current_null_count,
                             0,
                             child_views};
}

// If the null count is known, return it. Else, compute and return it
size_type column::null_count() const {
  if (_null_count <= cudf::UNKNOWN_NULL_COUNT) {
    _null_count = cudf::count_unset_bits(
        static_cast<bitmask_type const *>(_null_mask.data()), 0, size());
  }
  return _null_count;
}

void column::set_null_mask(rmm::device_buffer&& new_null_mask,
                   size_type new_null_count) {
  if(new_null_count > 0){
    CUDF_EXPECTS(new_null_mask.size() >=
                   cudf::bitmask_allocation_size_bytes(this->size()),
                 "Column with null values must be nullable and the null mask \
                  buffer size should match the size of the column.");
    }
    _null_mask = std::move(new_null_mask);  // move
    _null_count = new_null_count;
}

void column::set_null_mask(rmm::device_buffer const& new_null_mask,
                   size_type new_null_count) {
  if(new_null_count > 0){
    CUDF_EXPECTS(new_null_mask.size() >=
                   cudf::bitmask_allocation_size_bytes(this->size()),
                 "Column with null values must be nullable and the null mask \
                  buffer size should match the size of the column.");
    }
    _null_mask = new_null_mask;  // copy
    _null_count = new_null_count;
}

void column::set_null_count(size_type new_null_count) {
  if (new_null_count > 0) {
    CUDF_EXPECTS(nullable(), "Invalid null count.");
  }
  _null_count = new_null_count;
}

struct create_column_from_view {
  cudf::column_view view;
  cudaStream_t stream;
  rmm::mr::device_memory_resource *mr;

 template <typename ColumnType,
           std::enable_if_t<std::is_same<ColumnType, cudf::string_view>::value>* = nullptr>
 std::unique_ptr<column> operator()() {
   cudf::strings_column_view sview(view);
   auto col = cudf::strings::detail::slice(sview, view.offset(), -1, 1, stream, mr);
   return col;
 }

 template <typename ColumnType,
<<<<<<< HEAD
           std::enable_if_t<std::is_same<ColumnType, cudf::dictionary32_tag>::value>* = nullptr>
=======
           std::enable_if_t<std::is_same<ColumnType, cudf::dictionary32>::value>* = nullptr>
>>>>>>> 3e22e743
 std::unique_ptr<column> operator()() {
   CUDF_FAIL("dictionary not supported yet");
 }

 template <typename ColumnType,
           std::enable_if_t<cudf::is_fixed_width<ColumnType>()>* = nullptr>
 std::unique_ptr<column> operator()() {

   std::vector<std::unique_ptr<column>> children;
   for (size_type i = 0; i < view.num_children(); ++i) {
     children.emplace_back(std::make_unique<column>(view.child(i), stream, mr));
   }

   auto col = std::make_unique<column>(view.type(), view.size(),
       rmm::device_buffer{
       static_cast<const char*>(view.head()) +
       (view.offset() * cudf::size_of(view.type())),
       view.size() * cudf::size_of(view.type()), stream, mr},
       cudf::copy_bitmask(view, stream, mr),
       view.null_count(), std::move(children));

   return col;
 }

};

struct create_column_from_view_vector {
  std::vector<cudf::column_view> views;
  cudaStream_t stream;
  rmm::mr::device_memory_resource *mr;

 template <typename ColumnType,
           std::enable_if_t<std::is_same<ColumnType, cudf::string_view>::value>* = nullptr>
 std::unique_ptr<column> operator()() {
   std::vector<cudf::strings_column_view> sviews;
   sviews.reserve(views.size());
   for (auto &v : views) { sviews.emplace_back(v); }

   auto col = cudf::strings::detail::concatenate(sviews, mr, stream);

   //If concatenated string column is nullable, proceed to calculate it
   if (col->nullable()) {
     cudf::detail::concatenate_masks(views,
         (col->mutable_view()).null_mask(), stream);
   }

   return col;
 }

 template <typename ColumnType,
<<<<<<< HEAD
           std::enable_if_t<std::is_same<ColumnType, cudf::dictionary32_tag>::value>* = nullptr>
=======
           std::enable_if_t<std::is_same<ColumnType, cudf::dictionary32>::value>* = nullptr>
>>>>>>> 3e22e743
 std::unique_ptr<column> operator()() {
   CUDF_FAIL("dictionary not supported yet");
 }

 template <typename ColumnType,
           std::enable_if_t<cudf::is_fixed_width<ColumnType>()>* = nullptr>
 std::unique_ptr<column> operator()() {

   auto type = views.front().type();
   size_type total_element_count =
     std::accumulate(views.begin(), views.end(), 0,
         [](auto accumulator, auto const& v) { return accumulator + v.size(); });

   bool has_nulls = std::any_of(views.begin(), views.end(),
                      [](const column_view col) { return col.has_nulls(); });
   using mask_policy = cudf::experimental::mask_allocation_policy;

   mask_policy policy{mask_policy::NEVER};
   if (has_nulls) { policy = mask_policy::ALWAYS; }

   auto col = cudf::experimental::allocate_like(views.front(),
       total_element_count, policy, mr);

   auto m_view = col->mutable_view();
   auto count = 0;
   // TODO replace loop with a single kernel https://github.com/rapidsai/cudf/issues/2881
   for (auto &v : views) {
     thrust::copy(rmm::exec_policy()->on(stream),
         v.begin<ColumnType>(),
         v.end<ColumnType>(),
         m_view.begin<ColumnType>() + count);
     count += v.size();
   }

   //If concatenated column is nullable, proceed to calculate it
   if (col->nullable()) {
     cudf::detail::concatenate_masks(views,
         (col->mutable_view()).null_mask(), stream);
   }

   return col;
 }

};

// Copy from a view
column::column(column_view view, cudaStream_t stream,
               rmm::mr::device_memory_resource *mr) :
column( *cudf::experimental::type_dispatcher(view.type(), create_column_from_view{view, stream, mr})) {}

// Concatenates the elements from a vector of column_views
std::unique_ptr<column>
concatenate(std::vector<column_view> const& columns_to_concat,
            rmm::mr::device_memory_resource *mr, cudaStream_t stream) {
  if (columns_to_concat.empty()) { return std::make_unique<column>(); }

  data_type type = columns_to_concat.front().type();
  CUDF_EXPECTS(std::all_of(columns_to_concat.begin(), columns_to_concat.end(),
        [type](auto const& c) { return c.type() == type; }),
      "Type mismatch in columns to concatenate.");
  return cudf::experimental::type_dispatcher(type,
      create_column_from_view_vector{columns_to_concat, stream, mr});
}

}  // namespace cudf<|MERGE_RESOLUTION|>--- conflicted
+++ resolved
@@ -98,9 +98,6 @@
   for (auto const &c : _children) {
     child_views.emplace_back(*c);
   }
-  std::shared_ptr<column_view> keys = nullptr;
-  if( _dictionary_keys )
-    keys = std::make_shared<column_view>(_dictionary_keys->view());
 
   // we store the keys' view here so that column_view's do not
   // have to manage the memory for it
@@ -111,11 +108,7 @@
       type(),       size(),
       _data.data(), static_cast<bitmask_type const *>(_null_mask.data()),
       null_count(), 0,
-<<<<<<< HEAD
-      child_views, keys};
-=======
       child_views, &_dictionary_keys_view};
->>>>>>> 3e22e743
 }
 
 // Create mutable view
@@ -199,11 +192,7 @@
  }
 
  template <typename ColumnType,
-<<<<<<< HEAD
-           std::enable_if_t<std::is_same<ColumnType, cudf::dictionary32_tag>::value>* = nullptr>
-=======
            std::enable_if_t<std::is_same<ColumnType, cudf::dictionary32>::value>* = nullptr>
->>>>>>> 3e22e743
  std::unique_ptr<column> operator()() {
    CUDF_FAIL("dictionary not supported yet");
  }
@@ -254,11 +243,7 @@
  }
 
  template <typename ColumnType,
-<<<<<<< HEAD
-           std::enable_if_t<std::is_same<ColumnType, cudf::dictionary32_tag>::value>* = nullptr>
-=======
            std::enable_if_t<std::is_same<ColumnType, cudf::dictionary32>::value>* = nullptr>
->>>>>>> 3e22e743
  std::unique_ptr<column> operator()() {
    CUDF_FAIL("dictionary not supported yet");
  }
