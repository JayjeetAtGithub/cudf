--- conflicted
+++ resolved
@@ -1,5 +1,5 @@
 /*
- * Copyright (c) 2019, NVIDIA CORPORATION.
+ * Copyright (c) 2019-2020, NVIDIA CORPORATION.
  *
  * Licensed under the Apache License, Version 2.0 (the "License");
  * you may not use this file except in compliance with the License.
@@ -69,23 +69,6 @@
 // @brief result type dispatcher for simple reduction (a.k.a. sum, prod, min...)
 template <typename ElementType, typename Op>
 struct result_type_dispatcher {
-<<<<<<< HEAD
-private:
-    template <typename ResultType>
-    static constexpr bool is_supported_v()
-    {
-      // for single step reductions,
-      // the available combination of input and output dtypes are
-      //  - same dtypes (including cudf::wrappers)
-      //  - any arithmetic dtype to any arithmetic dtype
-      //  - bool to/from any arithmetic dtype
-      return std::is_convertible<ElementType, ResultType>::value &&
-             (std::is_arithmetic<ResultType>::value ||
-              std::is_same<Op, cudf::experimental::reduction::op::min>::value ||
-              std::is_same<Op, cudf::experimental::reduction::op::max>::value)
-             && !std::is_same<ResultType, cudf::list_view>::value;
-    }
-=======
  private:
   template <typename ResultType>
   static constexpr bool is_supported_v() {
@@ -97,9 +80,9 @@
     return std::is_convertible<ElementType, ResultType>::value &&
            (std::is_arithmetic<ResultType>::value ||
             std::is_same<Op, cudf::experimental::reduction::op::min>::value ||
-            std::is_same<Op, cudf::experimental::reduction::op::max>::value);
+            std::is_same<Op, cudf::experimental::reduction::op::max>::value)
+           && !std::is_same<ResultType, cudf::list_view>::value;
   }
->>>>>>> 4cafc989
 
  public:
   template <typename ResultType, std::enable_if_t<is_supported_v<ResultType>()>* = nullptr>
@@ -122,32 +105,18 @@
 // @brief input column element for simple reduction (a.k.a. sum, prod, min...)
 template <typename Op>
 struct element_type_dispatcher {
-<<<<<<< HEAD
-private:
-    // return true if ElementType is arithmetic type or bool, or
-    // Op is DeviceMin or DeviceMax for wrapper (non-arithmetic) types
-    template <typename ElementType>
-    static constexpr bool is_supported_v()
-    {
-              // disable for string ElementType except for operators min, max
-      return  !( (std::is_same<ElementType, cudf::string_view>::value &&
-                  !( std::is_same<Op, cudf::experimental::reduction::op::min>::value ||
-                  std::is_same<Op, cudf::experimental::reduction::op::max>::value ))
-              // disable for list views 
-              || std::is_same<ElementType, cudf::list_view>::value);
-    }
-=======
  private:
   // return true if ElementType is arithmetic type or bool, or
   // Op is DeviceMin or DeviceMax for wrapper (non-arithmetic) types
   template <typename ElementType>
   static constexpr bool is_supported_v() {
     // disable only for string ElementType except for operators min, max
-    return !(std::is_same<ElementType, cudf::string_view>::value &&
+    return !( (std::is_same<ElementType, cudf::string_view>::value &&
              !(std::is_same<Op, cudf::experimental::reduction::op::min>::value ||
-               std::is_same<Op, cudf::experimental::reduction::op::max>::value));
+               std::is_same<Op, cudf::experimental::reduction::op::max>::value))
+            // disable for list views 
+            || std::is_same<ElementType, cudf::list_view>::value);
   }
->>>>>>> 4cafc989
 
  public:
   template <typename ElementType, std::enable_if_t<is_supported_v<ElementType>()>* = nullptr>
