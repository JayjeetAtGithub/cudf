--- conflicted
+++ resolved
@@ -100,13 +100,9 @@
     rmm::mr::device_memory_resource* mr )
 {
     size_type num_strings = offsets.size()-1;
-<<<<<<< HEAD
-    //CUDF_EXPECTS( num_strings > 0, "strings count must be greater than 0");
-=======
     if( num_strings==0 )
         return strings::detail::make_empty_strings_column(mr,stream);
 
->>>>>>> 043d8949
     CUDF_EXPECTS( null_count < num_strings, "null strings column not yet supported");
     if( null_count > 0 ) {
         CUDF_EXPECTS( !valid_mask.empty(), "Cannot have null elements without a null mask." );
