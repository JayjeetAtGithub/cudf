--- conflicted
+++ resolved
@@ -559,17 +559,10 @@
             src/strings/convert/convert_urls.cu
             src/strings/copying/concatenate.cu
             src/strings/copying/copying.cu
-<<<<<<< HEAD
             src/strings/extract.cu
             src/strings/find.cu
             src/strings/find_multiple.cu
             src/strings/filling/fill.cu
-            src/strings/find.cu
-=======
-            src/strings/filling/fill.cu
-            src/strings/find.cu
-            src/strings/find_multiple.cu
->>>>>>> e81ac81c
             src/strings/padding.cu
             src/strings/regex/regcomp.cpp
             src/strings/regex/regexec.cu
