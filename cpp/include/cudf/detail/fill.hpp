/*
 * Copyright (c) 2019, NVIDIA CORPORATION.
 *
 * Licensed under the Apache License, Version 2.0 (the "License");
 * you may not use this file except in compliance with the License.
 * You may obtain a copy of the License at
 *
 *     http://www.apache.org/licenses/LICENSE-2.0
 *
 * Unless required by applicable law or agreed to in writing, software
 * distributed under the License is distributed on an "AS IS" BASIS,
 * WITHOUT WARRANTIES OR CONDITIONS OF ANY KIND, either express or implied.
 * See the License for the specific language governing permissions and
 * limitations under the License.
 */

#pragma once

#include <cudf/filling.hpp>
#include <cudf/types.hpp>

#include <memory>

namespace cudf {
namespace experimental {
namespace detail {
<<<<<<< HEAD

/**
=======
/**---------------------------------------------------------------------------*
>>>>>>> cfb1f6b6
 * @brief Internal API to fill a range of elements in-place in a column with a
 * scalar value.
 *
 * Fills N elements of @p destination starting at @p begin with @p value, where
 * N = (@p end - @p begin).
 *
 * Overwrites the range of elements in @p destination indicated by the indices
 * [@p begin, @p end) with @p value. Use the out-of-place fill function
 * returning std::unique_ptr<column> for use cases requiring memory
 * reallocation.
 *
 * @throws `cudf::logic_error` if memory reallocation is required (e.g. for
 * variable width types).
 * @throws `cudf::logic_error` for invalid range (if @p begin < 0,
 * @p begin > @p end, @p begin >= @p destination.size(), or
 * @p end > @p destination.size()).
 * @throws `cudf::logic_error` if @p destination and @p value have different
 * types.
 * @throws `cudf::logic_error` if @p value is invalid but @p destination is not
 * nullable.
 *
 * @param destination The preallocated column to fill into
 * @param begin The starting index of the fill range (inclusive)
 * @param end The index of the last element in the fill range (exclusive)
 * @param value The scalar value to fill
 * @param stream CUDA stream to run this function
 * @return void
<<<<<<< HEAD
 **/
void fill_in_place(mutable_column_view& destination, size_type begin, size_type end,
                   scalar const& value, cudaStream_t stream = 0);
=======
 *---------------------------------------------------------------------------**/
void fill_in_place(mutable_column_view& destination,
                   size_type begin,
                   size_type end,
                   scalar const& value,
                   cudaStream_t stream = 0);
>>>>>>> cfb1f6b6

/**
 * @brief Internal API to fill a range of elements in a column out-of-place with
 a scalar value.
 *
 * Creates a new column as-if an in-place fill was performed into @p input;
 * i.e. it is as if a copy of @p input was created first and then the elements
 * indicated by the indices [@p begin, @p end) were overwritten by @p value.
 *
 * @throws `cudf::logic_error` for invalid range (if @p begin < 0,
 * @p begin > @p end, @p begin >= @p destination.size(), or
 * @p end > @p destination.size()).
 * @throws `cudf::logic_error` if @p destination and @p value have different
 * types.
 *
 * @param input The input column used to create a new column. The new column
 * is created by replacing the values of @p input in the specified range with
 * @p value.
 * @param begin The starting index of the fill range (inclusive)
 * @param end The index of the last element in the fill range (exclusive)
 * @param value The scalar value to fill
 * @param mr Memory resource to allocate the result output column
 * @param stream CUDA stream to run this function
 * @return std::unique_ptr<column> The result output column
<<<<<<< HEAD
 **/
std::unique_ptr<column> fill(
    column_view const& input, size_type begin, size_type end,
    scalar const& value,
    rmm::mr::device_memory_resource* mr = rmm::mr::get_default_resource(),
    cudaStream_t stream = 0);
                            
=======
 *---------------------------------------------------------------------------**/
std::unique_ptr<column> fill(column_view const& input,
                             size_type begin,
                             size_type end,
                             scalar const& value,
                             rmm::mr::device_memory_resource* mr = rmm::mr::get_default_resource(),
                             cudaStream_t stream                 = 0);

>>>>>>> cfb1f6b6
}  // namespace detail
}  // namespace experimental
}  // namespace cudf<|MERGE_RESOLUTION|>--- conflicted
+++ resolved
@@ -24,12 +24,8 @@
 namespace cudf {
 namespace experimental {
 namespace detail {
-<<<<<<< HEAD
 
 /**
-=======
-/**---------------------------------------------------------------------------*
->>>>>>> cfb1f6b6
  * @brief Internal API to fill a range of elements in-place in a column with a
  * scalar value.
  *
@@ -57,18 +53,12 @@
  * @param value The scalar value to fill
  * @param stream CUDA stream to run this function
  * @return void
-<<<<<<< HEAD
- **/
-void fill_in_place(mutable_column_view& destination, size_type begin, size_type end,
-                   scalar const& value, cudaStream_t stream = 0);
-=======
- *---------------------------------------------------------------------------**/
+ */
 void fill_in_place(mutable_column_view& destination,
                    size_type begin,
                    size_type end,
                    scalar const& value,
                    cudaStream_t stream = 0);
->>>>>>> cfb1f6b6
 
 /**
  * @brief Internal API to fill a range of elements in a column out-of-place with
@@ -93,16 +83,7 @@
  * @param mr Memory resource to allocate the result output column
  * @param stream CUDA stream to run this function
  * @return std::unique_ptr<column> The result output column
-<<<<<<< HEAD
- **/
-std::unique_ptr<column> fill(
-    column_view const& input, size_type begin, size_type end,
-    scalar const& value,
-    rmm::mr::device_memory_resource* mr = rmm::mr::get_default_resource(),
-    cudaStream_t stream = 0);
-                            
-=======
- *---------------------------------------------------------------------------**/
+ */
 std::unique_ptr<column> fill(column_view const& input,
                              size_type begin,
                              size_type end,
@@ -110,7 +91,6 @@
                              rmm::mr::device_memory_resource* mr = rmm::mr::get_default_resource(),
                              cudaStream_t stream                 = 0);
 
->>>>>>> cfb1f6b6
 }  // namespace detail
 }  // namespace experimental
 }  // namespace cudf