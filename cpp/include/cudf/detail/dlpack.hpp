--- conflicted
+++ resolved
@@ -23,13 +23,6 @@
 /**
  * @copydoc cudf::from_dlpack
  *
-<<<<<<< HEAD
- * @throw cudf::logic_error if the any of the DLTensor fields are unsupported
- *
- * @param managed_tensor a 1D or 2D column-major (Fortran order) tensor
- * @param mr Device memory resource used to allocate the returned table
-=======
->>>>>>> e8c35524
  * @param stream Optional stream on which to execute
  */
 std::unique_ptr<experimental::table> from_dlpack(
@@ -40,21 +33,6 @@
 /**
  * @copydoc cudf::to_dlpack
  *
-<<<<<<< HEAD
- * All columns must have the same data type and this type must be numeric. The
- * columns may be nullable, but the null count must be zero. If the input table
- * is empty or has zero rows, the result will be nullptr.
- *
- * @note The `deleter` method of the returned `DLManagedTensor` must be used to
- * free the memory allocated for the tensor.
- *
- * @throw cudf::logic_error if the data types are not equal or not numeric,
- * or if any of columns have non-zero null count
- *
- * @param input Table to convert to DLPack
- * @param mr Device memory resource used to allocate the returned DLManagedTensor
-=======
->>>>>>> e8c35524
  * @param stream Optional stream on which to execute
  */
 DLManagedTensor* to_dlpack(table_view const& input,
