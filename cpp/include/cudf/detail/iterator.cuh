--- conflicted
+++ resolved
@@ -219,20 +219,12 @@
  * @throws `cudf::logic_error` if scalar datatype and Element type mismatch.
  *
  * @tparam Element The type of elements in the scalar
-<<<<<<< HEAD
- * @tparam is_null boolean unused
- * @param scalar_value The scalar to iterate
- * @return auto Iterator that returns scalar, and validity of the scalar in a pair
- */
-template <typename Element, bool is_null=false>
-=======
  * @tparam bool unused. This template parameter exists to enforce same 
  * template interface as @ref make_pair_iterator(column_device_view const&).
  * @param scalar_value The scalar to iterate
  * @return auto Iterator that returns scalar, and validity of the scalar in a pair
  */
 template <typename Element, bool=false>
->>>>>>> ed33cb8c
 auto inline make_pair_iterator(scalar const& scalar_value) {
   CUDF_EXPECTS(data_type(experimental::type_to_id<Element>()) == scalar_value.type(), "the data type mismatch");
   using ScalarType = experimental::scalar_type_t<Element>;
