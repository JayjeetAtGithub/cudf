--- conflicted
+++ resolved
@@ -82,84 +82,6 @@
 };
 
 /** -------------------------------------------------------------------------*
- * @brief pair accessor of column with null bitmask
- * A unary functor returns pair with scalar value at `id` and boolean validity
- * `operator() (cudf::size_type id)` computes `element` and valid flag at `id`
- * returns a `pair(element, valid)`
- * This functor is only allowed for nullable columns.
- *
- * the return value for element `i` will return `pair(column[i], true)`  
- * if it is valid, or `pair(null_replacement, false)` if it is null.
- *
- * @throws `cudf::logic_error` if the column is not nullable.
- * @throws `cudf::logic_error` if column datatype and Element type mismatch.
- *
- * @tparam Element The type of elements in the column
- * -------------------------------------------------------------------------**/
-template <typename Element>
-struct null_replaced_pair_accessor: public null_replaced_value_accessor<Element>
-{
-  /** -------------------------------------------------------------------------*
-   * @brief constructor
-   * @param[in] _col column device view of cudf column
-   * @param[in] null_replacement The value to return for null elements
-   * -------------------------------------------------------------------------**/
-  null_replaced_pair_accessor(column_device_view const& _col, Element null_val)
-      : null_replaced_value_accessor<Element>{_col, null_val}
-  { }
-
-  CUDA_DEVICE_CALLABLE
-  thrust::pair<Element, bool> operator()(cudf::size_type i) const {
-    return this->col.is_valid_nocheck(i)
-               ? thrust::make_pair(this->col.template element<Element>(i), true)
-               : thrust::make_pair(this->null_replacement, false);
-  }
-};
-
-/** -------------------------------------------------------------------------*
- * @brief pair accessor of column with/without null bitmask
- * A unary functor returns pair with scalar value at `id` and boolean validity
- * `operator() (cudf::size_type id)` computes `element`  and
- * returns a `pair(element, validity)`
- *
- * the return value for element `i` will return `pair(column[i], validity)`
- * `validity` is `true` if `has_nulls=false`.
- * `validity` is validity of the element at `i` if `has_nulls=true` and the
- * column is nullable.
- *
- * @throws `cudf::logic_error` if `has_nulls==true` and the column is not
- * nullable.
- * @throws `cudf::logic_error` if column datatype and Element type mismatch.
- *
- * @tparam Element The type of elements in the column
- * @tparam has_nulls boolean indicating to treat the column is nullable
- * -------------------------------------------------------------------------**/
-template <typename Element, bool has_nulls=false> 
-struct pair_accessor
-{
-  column_device_view const col;      ///< column view of column in device
-
-  /** -------------------------------------------------------------------------*
-   * @brief constructor
-   * @param[in] _col column device view of cudf column
-   * -------------------------------------------------------------------------**/
-  pair_accessor(column_device_view const& _col)
-      : col{_col}
-  {
-    CUDF_EXPECTS(data_type(experimental::type_to_id<Element>()) == col.type(),
-                 "the data type mismatch");
-    if(has_nulls) {
-      CUDF_EXPECTS(_col.nullable(), "Unexpected non-nullable column.");
-    }
-  }
-
-  CUDA_DEVICE_CALLABLE
-  thrust::pair<Element, bool> operator()(cudf::size_type i) const {
-    return {col.element<Element>(i), (has_nulls ? col.is_valid_nocheck(i) : true)};
-  }
-};
-
-/** -------------------------------------------------------------------------*
  * @brief validity accessor of column with null bitmask
  * A unary functor returns validity at `id`.
  * `operator() (cudf::size_type id)` computes validity flag at `id`
@@ -239,13 +161,7 @@
 template <typename Element, bool has_nulls=false> 
 auto make_pair_iterator(column_device_view const& column)
 {
-<<<<<<< HEAD
-  return thrust::make_transform_iterator(
-      thrust::counting_iterator<cudf::size_type>{0},
-      pair_accessor<Element, has_nulls>{column});
-=======
   return column.pair_begin<Element, has_nulls>();
->>>>>>> 360793e3
 }
 
 /**
@@ -303,20 +219,12 @@
  * @throws `cudf::logic_error` if scalar datatype and Element type mismatch.
  *
  * @tparam Element The type of elements in the scalar
-<<<<<<< HEAD
- * @param scalar_value The scalar to iterate
- * @return auto Iterator that returns scalar, and validity of the scalar in a pair
- */
-template <typename Element>
-auto inline make_scalar_pair_iterator(scalar const& scalar_value) {
-=======
  * @tparam is_null boolean unused
  * @param scalar_value The scalar to iterate
  * @return auto Iterator that returns scalar, and validity of the scalar in a pair
  */
 template <typename Element, bool is_null=false>
 auto inline make_pair_iterator(scalar const& scalar_value) {
->>>>>>> 360793e3
   CUDF_EXPECTS(data_type(experimental::type_to_id<Element>()) == scalar_value.type(), "the data type mismatch");
   using ScalarType = experimental::scalar_type_t<Element>;
   return thrust::make_constant_iterator(
