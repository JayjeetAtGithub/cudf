--- conflicted
+++ resolved
@@ -13,10 +13,7 @@
  * See the License for the specific language governing permissions and
  * limitations under the License.
  */
-<<<<<<< HEAD
-=======
 #pragma once
->>>>>>> c7fe5b3b
 
 #include <cudf/types.hpp>
 #include <cudf/detail/copy.hpp>
