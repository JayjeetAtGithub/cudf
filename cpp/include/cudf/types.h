#pragma once

// TODO: Update to use fixed width types when CFFI goes away
typedef int           gdf_size_type; ///< Limits the maximum size of a gdf_column to 2^31-1
typedef gdf_size_type gdf_index_type;
typedef unsigned char gdf_valid_type;
<<<<<<< HEAD
=======
typedef char          gdf_bool8;     /*< Storage type for Boolean values. 
                                        char is used to guarantee 8-bit storage. 
                                        zero == false, nonzero == true. */
>>>>>>> a03e4c6f
typedef	long          gdf_date64;
typedef	int           gdf_date32;
typedef	int           gdf_category;
typedef	long          gdf_timestamp;
typedef int           gdf_nvstring_category;
<<<<<<< HEAD
typedef signed char   gdf_bool;
=======
>>>>>>> a03e4c6f


 /**
 * @brief  These enums indicate the possible data types for a gdf_column
 */
typedef enum {
    GDF_invalid=0,
    GDF_INT8,
    GDF_INT16,
    GDF_INT32,
    GDF_INT64,
    GDF_FLOAT32,
    GDF_FLOAT64,
    GDF_BOOL8,      ///< Boolean stored in 8 bits per Boolean. zero==false, nonzero==true.
    GDF_DATE32,     ///< int32_t days since the UNIX epoch
    GDF_DATE64,     ///< int64_t milliseconds since the UNIX epoch
    GDF_TIMESTAMP,  ///< Exact timestamp encoded with int64 since UNIX epoch (Default unit millisecond)
    GDF_CATEGORY,
    GDF_STRING,
    GDF_STRING_CATEGORY, ///< Stores indices of an NVCategory in data and in extra col info a reference to the nv_category
    GDF_BOOL,
    N_GDF_TYPES,   ///< additional types should go BEFORE N_GDF_TYPES
} gdf_dtype;


/**
 * @brief  These are all possible gdf error codes that can be returned from
 * a libgdf function. ANY NEW ERROR CODE MUST ALSO BE ADDED TO `gdf_error_get_name`
 * AS WELL
 */
typedef enum {
    GDF_SUCCESS=0,                
    GDF_CUDA_ERROR,                    ///< Error occured in a CUDA call
    GDF_UNSUPPORTED_DTYPE,             ///< The datatype of the gdf_column is unsupported
    GDF_COLUMN_SIZE_MISMATCH,          ///< Two columns that should be the same size aren't the same size
    GDF_COLUMN_SIZE_TOO_BIG,           ///< Size of column is larger than the max supported size
    GDF_DATASET_EMPTY,                 ///< Input dataset is either null or has size 0 when it shouldn't
    GDF_VALIDITY_MISSING,              ///< gdf_column's validity bitmask is null
    GDF_VALIDITY_UNSUPPORTED,          ///< The requested gdf operation does not support validity bitmask handling, and one of the input columns has the valid bits enabled
    GDF_INVALID_API_CALL,              ///< The arguments passed into the function were invalid
    GDF_JOIN_DTYPE_MISMATCH,           ///< Datatype mismatch between corresponding columns in  left/right tables in the Join function
    GDF_JOIN_TOO_MANY_COLUMNS,         ///< Too many columns were passed in for the requested join operation
    GDF_DTYPE_MISMATCH,                ///< Type mismatch between columns that should be the same type
    GDF_UNSUPPORTED_METHOD,            ///< The method requested to perform an operation was invalid or unsupported (e.g., hash vs. sort)
    GDF_INVALID_AGGREGATOR,            ///< Invalid aggregator was specified for a groupby
    GDF_INVALID_HASH_FUNCTION,         ///< Invalid hash function was selected
    GDF_PARTITION_DTYPE_MISMATCH,      ///< Datatype mismatch between columns of input/output in the hash partition function
    GDF_HASH_TABLE_INSERT_FAILURE,     ///< Failed to insert to hash table, likely because its full
    GDF_UNSUPPORTED_JOIN_TYPE,         ///< The type of join requested is unsupported
    GDF_C_ERROR,                       ///< C error not related to CUDA
    GDF_FILE_ERROR,                    ///< error processing sepcified file
    GDF_MEMORYMANAGER_ERROR,           ///< Memory manager error (see memory.h)
    GDF_UNDEFINED_NVTX_COLOR,          ///< The requested color used to define an NVTX range is not defined
    GDF_NULL_NVTX_NAME,                ///< The requested name for an NVTX range cannot be nullptr
    GDF_TIMESTAMP_RESOLUTION_MISMATCH, ///< Resolution mismatch between two columns of GDF_TIMESTAMP
    GDF_NOTIMPLEMENTED_ERROR,          ///< A feature is not implemented
    GDF_TABLES_SIZE_MISMATCH,          ///< Two tables that should have the same number of columns have different numbers of columns
    N_GDF_ERRORS
} gdf_error;

typedef enum {
    GDF_HASH_MURMUR3=0, ///< Murmur3 hash function
    GDF_HASH_IDENTITY,  ///< Identity hash function that simply returns the key to be hashed
} gdf_hash_func;


/**
 * @brief Defines the unit of time that an algoithm or structure is storing.
 *
 * There are time types in cudf. Those time types can have different resolutions.
 * The types included are nanosecond, microsecond, millisecond, and second.
 */
typedef enum {
  TIME_UNIT_NONE=0, ///< The default time unit type.
  TIME_UNIT_s,   ///< Second resolution time unit type
  TIME_UNIT_ms,  ///< Millisecond resolution time unit type
  TIME_UNIT_us,  ///< Microsecond resolution time unit type
  TIME_UNIT_ns   ///< Nanosecond resolution time unit type
} gdf_time_unit;

/**
 * @brief Extra information about column type.
 */
typedef struct {
  //here we can also hold info for decimal datatype or any other datatype that requires additional information
  gdf_time_unit time_unit; ///< Time Unit resolution
  void * category; ///< Categories related to the GDF_STRING_CATEGORY datatype
} gdf_dtype_extra_info;



/**
 * @brief Union used to store single value for scalar type
 */
// TODO: #1119 Use traits to set `gdf_data` elements
typedef union {
  char          si08;  /**< GDF_INT8      */
  short         si16;  /**< GDF_INT16     */
  int           si32;  /**< GDF_INT32     */
  long          si64;  /**< GDF_INT64     */
  float         fp32;  /**< GDF_FLOAT32   */
  double        fp64;  /**< GDF_FLOAT64   */
  char           b08;  /**< GDF_BOOL8     */
  gdf_date32    dt32;  /**< GDF_DATE32    */
  gdf_date64    dt64;  /**< GDF_DATE64    */
  gdf_timestamp tmst;  /**< GDF_TIMESTAMP */
} gdf_data;

/**
 * @brief A struct to hold a scalar (single) value and its type information
 */
typedef struct {
  gdf_data  data;      /**< A union that represents the value */
  gdf_dtype dtype;     /**< The datatype of the scalar's data */
  bool      is_valid;  /**< False if the value is null */
} gdf_scalar;


/**
 * @brief The C representation of a column in CUDF. This is the main unit of operation.
 *
 * This struct contains pointers to GPU memory and metadata to describe data layout.
 */
typedef struct gdf_column_{
    void *data;                       ///< Type Erased pointer to the column data
    gdf_valid_type *valid;            ///< Pointer to the columns validity bit mask where the 'i'th bit indicates if the 'i'th row is NULL
    gdf_size_type size;               ///< Number of data elements in the columns data buffer. Limited to 2^31 - 1.
    gdf_dtype dtype;                  ///< The datatype of the column's data
    gdf_size_type null_count;         ///< The number of NULL values in the column's data
    gdf_dtype_extra_info dtype_info;  ///< gdf_dtype_extra_info which stores extra information about the column's gdf_dtype
    char *      col_name;      ///< Host side null terminated string with name of the column
} gdf_column;


/** 
 * @brief  These enums indicate which method is to be used for an operation.
 * For example, it is used to select between the hash-based vs. sort-based implementations
 * of the Join operation.
 */
typedef enum {
  GDF_SORT = 0,   ///< Window Variance Indicates that the sort-based implementation of the function will be used
  GDF_HASH,       ///< Window Variance Indicates that the hash-based implementation of the function will be used
  N_GDF_METHODS,  ///< Window Variance additional methods should go BEFORE N_GDF_METHODS
} gdf_method;

typedef enum {
  GDF_QUANT_LINEAR =0,
  GDF_QUANT_LOWER,
  GDF_QUANT_HIGHER,
  GDF_QUANT_MIDPOINT,
  GDF_QUANT_NEAREST,
  N_GDF_QUANT_METHODS,
} gdf_quantile_method;



/** 
 * @brief These enums indicate the supported aggregation operations that can be
 * performed on a set of aggregation columns as part of a GroupBy operation
 */
typedef enum {
  GDF_SUM = 0,        ///< Computes the sum of all values in the aggregation column
  GDF_MIN,            ///< Computes minimum value in the aggregation column
  GDF_MAX,            ///< Computes maximum value in the aggregation column
  GDF_AVG,            ///< Computes arithmetic mean of all values in the aggregation column
  GDF_COUNT,          ///< Computes histogram of the occurance of each key in the GroupBy Columns
  GDF_COUNT_DISTINCT, ///< Counts the number of distinct keys in the GroupBy columns
  N_GDF_AGG_OPS,      ///< The total number of aggregation operations. ALL NEW OPERATIONS SHOULD BE ADDED ABOVE THIS LINE
} gdf_agg_op;


/** 
 * @brief  Colors for use with NVTX ranges.
 *
 * These enumerations are the available pre-defined colors for use with
 * user-defined NVTX ranges.
 */
typedef enum {
  GDF_GREEN = 0, 
  GDF_BLUE,
  GDF_YELLOW,
  GDF_PURPLE,
  GDF_CYAN,
  GDF_RED,
  GDF_WHITE,
  GDF_DARK_GREEN,
  GDF_ORANGE,
  GDF_NUM_COLORS, ///< Add new colors above this line
} gdf_color;


/**
 * @brief Types of binary operations that can be performed on data.
 */
typedef enum {
  GDF_ADD,            ///< operator +
  GDF_SUB,            ///< operator -
  GDF_MUL,            ///< operator *
  GDF_DIV,            ///< operator / using common type of lhs and rhs
  GDF_TRUE_DIV,       ///< operator / after promoting type to floating point
  GDF_FLOOR_DIV,      ///< operator / after promoting to float and then flooring the result
  GDF_MOD,            ///< operator %
  GDF_POW,            ///< lhs ^ rhs
  GDF_EQUAL,          ///< operator ==
  GDF_NOT_EQUAL,      ///< operator !=
  GDF_LESS,           ///< operator <
  GDF_GREATER,        ///< operator >
  GDF_LESS_EQUAL,     ///< operator <=
  GDF_GREATER_EQUAL,  ///< operator >=
  GDF_BITWISE_AND,    ///< operator &
  GDF_BITWISE_OR,     ///< operator |
  GDF_BITWISE_XOR,    ///< operator ^
  GDF_COALESCE,       ///< operator x,y  x is null ? y : x
  GDF_INVALID_BINARY  ///< invalid operation
} gdf_binary_operator;


/**
 * @brief Types of unary math operations that can be performed on data.
 */
typedef enum {
  GDF_SIN,          ///< Trigonometric sine
  GDF_COS,          ///< Trigonometric cosine
  GDF_TAN,          ///< Trigonometric tangent
  GDF_ARCSIN,       ///< Trigonometric sine inverse
  GDF_ARCCOS,       ///< Trigonometric cosine inverse
  GDF_ARCTAN,       ///< Trigonometric tangent inverse
  GDF_EXP,          ///< Exponential (base e, Euler number)
  GDF_LOG,          ///< Natural Logarithm (base e)
  GDF_SQRT,         ///< Square-root (x^0.5)
  GDF_CEIL,         ///< Smallest integer value not less than arg
  GDF_FLOOR,        ///< largest integer value not greater than arg
  GDF_ABS,          ///< Absolute value
  GDF_BIT_INVERT,   ///< Bitwise Not (~)
} gdf_unary_math_op;


/** 
 * @brief  This struct holds various information about how an operation should be 
 * performed as well as additional information about the input data.
 */
typedef struct gdf_context_{
  int flag_sorted;              ///< Indicates if the input data is sorted. 0 = No, 1 = yes
  gdf_method flag_method;       ///< The method to be used for the operation (e.g., sort vs hash)
  int flag_distinct;            ///< for COUNT: DISTINCT = 1, else = 0
  int flag_sort_result;         ///< When method is GDF_HASH, 0 = result is not sorted, 1 = result is sorted
  int flag_sort_inplace;        ///< 0 = No sort in place allowed, 1 = else
} gdf_context;

struct _OpaqueIpcParser;
typedef struct _OpaqueIpcParser gdf_ipc_parser_type;


struct _OpaqueRadixsortPlan;
typedef struct _OpaqueRadixsortPlan gdf_radixsort_plan_type;


struct _OpaqueSegmentedRadixsortPlan;
typedef struct _OpaqueSegmentedRadixsortPlan gdf_segmented_radixsort_plan_type;




typedef enum{
  GDF_ORDER_ASC,
  GDF_ORDER_DESC
} order_by_type;

typedef enum{
  GDF_WINDOW_RANGE,
  GDF_WINDOW_ROW
} window_function_type;

typedef enum{
  GDF_WINDOW_AVG,
  GDF_WINDOW_SUM,
  GDF_WINDOW_MAX,
  GDF_WINDOW_MIN,
  GDF_WINDOW_COUNT,
  GDF_WINDOW_STDDEV,
  GDF_WINDOW_VAR ///< Window Variance
} window_reduction_type;<|MERGE_RESOLUTION|>--- conflicted
+++ resolved
@@ -4,21 +4,14 @@
 typedef int           gdf_size_type; ///< Limits the maximum size of a gdf_column to 2^31-1
 typedef gdf_size_type gdf_index_type;
 typedef unsigned char gdf_valid_type;
-<<<<<<< HEAD
-=======
 typedef char          gdf_bool8;     /*< Storage type for Boolean values. 
                                         char is used to guarantee 8-bit storage. 
                                         zero == false, nonzero == true. */
->>>>>>> a03e4c6f
 typedef	long          gdf_date64;
 typedef	int           gdf_date32;
 typedef	int           gdf_category;
 typedef	long          gdf_timestamp;
 typedef int           gdf_nvstring_category;
-<<<<<<< HEAD
-typedef signed char   gdf_bool;
-=======
->>>>>>> a03e4c6f
 
 
  /**
@@ -39,7 +32,6 @@
     GDF_CATEGORY,
     GDF_STRING,
     GDF_STRING_CATEGORY, ///< Stores indices of an NVCategory in data and in extra col info a reference to the nv_category
-    GDF_BOOL,
     N_GDF_TYPES,   ///< additional types should go BEFORE N_GDF_TYPES
 } gdf_dtype;
 
