--- conflicted
+++ resolved
@@ -24,11 +24,8 @@
 - PR #3970 Fix for Series Pickle
 - PR #3964 Restore legacy NVStrings and NVCategory dependencies in Java jar
 - PR #3982 Fix java unary op enum and add missing ops
-<<<<<<< HEAD
 - PR #3979 Add `name` to Series serialize and deserialize
-=======
 - PR #4000 Fix dask_cudf sort_values performance for single partitions
->>>>>>> aa0e6724
 
 
 # cuDF 0.12.0 (Date TBD)
