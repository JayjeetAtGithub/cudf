# cuDF 0.13.0 (Date TBD)

## New Features

- PR #3577 Add initial dictionary support to column classes
- PR #3693 add string support, skipna to scan operation
- PR #3662 Define and implement `shift`.
- PR #3861 Added Series.sum feature for String
- PR #3681 Add cudf::experimental::boolean_mask_scatter
- PR #4040 Add support for n-way merge of sorted tables

## Improvements

- PR #3525 build.sh option to disable nvtx
- PR #3748 Optimize hash_partition using shared memory
- PR #3698 Add count_(un)set_bits functions taking multiple ranges and updated slice to compute null counts at once.
- PR #3909 Move java backend to libcudf++
- PR #3971 Adding `as_table` to convert Column to Table in python
- PR #3910 Adding sinh, cosh, tanh, asinh, acosh, atanh cube root and rint unary support.
- PR #3972 Add Java bindings for left_semi_join and left_anti_join
- PR #3975 Simplify and generalize data handling in `Buffer`
- PR #3985 Update RMM include files and remove extraneously included header files.
- PR #3601 Port UDF functionality for rolling windows to libcudf++
- PR #3911 Adding null boolean handling for copy_if_else
- PR #4003 Drop old `to_device` utility wrapper function
- PR #4002 Adding to_frame and fix for categorical column issue
- PR #4009 build script update to enable cudf build without installing
- PR #3897 Port cuIO JSON reader to cudf::column types
- PR #4008 Eliminate extra copy in column constructor
- PR #4013 Add cython definition for io readers cudf/io/io_types.hpp
- PR #4014 ORC/Parquet: add count parameter to stripe/rowgroup-based reader API
- PR #3880 Add aggregation infrastructure support for reduction
- PR #4021 Change quantiles signature for clarity.
- PR #4029 Port stream_compaction.pyx to use libcudf++ APIs
- PR #4031 Docs build scripts and instructions update
- PR #4062 Improve how java classifiers are produced
- PR #4038 JNI and Java support for is_nan and is_not_nan
- PR #4067 Removed unused `CATEGORY` type ID.
- PR #3891 Port NVStrings (r)split_record to contiguous_(r)split_record
- PR #4064 Add cudaGetDeviceCount to JNI layer
<<<<<<< HEAD
- PR #4081 Copy from `Buffer`'s pointer directly to host
=======
- PR #4079 Simply use `mask.size` to create the array view
>>>>>>> 0f431a38

## Bug Fixes

- PR #3888 Drop `ptr=None` from `DeviceBuffer` call
- PR #3976 Fix string serialization and memory_usage method to be consistent
- PR #3902 Fix conversion of large size GPU array to dataframe
- PR #3953 Fix overflow in column_buffer when computing the device buffer size
- PR #3959 Add missing hash-dispatch function for cudf.Series
- PR #3970 Fix for Series Pickle
- PR #3964 Restore legacy NVStrings and NVCategory dependencies in Java jar
- PR #3982 Fix java unary op enum and add missing ops
- PR #3999 Fix issue serializing empty string columns (java)
- PR #3979 Add `name` to Series serialize and deserialize
- PR #4005 Fix null mask allocation bug in gather_bitmask
- PR #4000 Fix dask_cudf sort_values performance for single partitions
- PR #4007 Fix for copy_bitmask issue with uninitialized device_buffer
- PR #4037 Fix JNI quantile compile issue
- PR #4054 Fixed JNI to deal with reduction API changes
- PR #4052 Fix for round-robin when num_partitions divides nrows.
- PR #4061 Add NDEBUG guard on `constexpr_assert`.
- PR #4049 Fix `cudf::split` issue returning one less than expected column vectors
- PR #4065 Parquet writer: fix for out-of-range dictionary indices
- PR #4066 Fixed mismatch with dtype enums
- PR #4080 Fix multi-index dask test with sort issue
- PR #4084 Update Java for removal of CATEGORY type
- PR #4089 Fix dask groupby mutliindex test case issues in join


# cuDF 0.12.0 (04 Feb 2020)

## New Features

- PR #3759 Updated 10 Minutes with clarification on how `dask_cudf` uses `cudf` API
- PR #3224 Define and implement new join APIs.
- PR #3284 Add gpu-accelerated parquet writer
- PR #3254 Python redesign for libcudf++
- PR #3336 Add `from_dlpack` and `to_dlpack`
- PR #3555 Add column names support to libcudf++ io readers and writers
- PR #3527 Add string functionality for merge API
- PR #3610 Add memory_usage to DataFrame and Series APIs
- PR #3557 Add contiguous_split() function. 
- PR #3619 Support CuPy 7
- PR #3604 Add nvtext ngrams-tokenize function
- PR #3403 Define and implement new stack + tile APIs
- PR #3627 Adding cudf::sort and cudf::sort_by_key
- PR #3597 Implement new sort based groupby
- PR #3776 Add column equivalence comparator (using epsilon for float equality)
- PR #3667 Define and implement round-robin partition API.
- PR #3690 Add bools_to_mask
- PR #3761 Introduce a Frame class and make Index, DataFrame and Series subclasses
- PR #3538 Define and implement left semi join and left anti join
- PR #3683 Added support for multiple delimiters in `nvtext.token_count()`
- PR #3792 Adding is_nan and is_notnan
- PR #3594 Adding clamp support to libcudf++

## Improvements

- PR #3124 Add support for grand-children in cudf column classes
- PR #3292 Port NVStrings regex contains function
- PR #3409 Port NVStrings regex replace function
- PR #3417 Port NVStrings regex findall function
- PR #3351 Add warning when filepath resolves to multiple files in cudf readers
- PR #3370 Port NVStrings strip functions
- PR #3453 Port NVStrings IPv4 convert functions to cudf strings column
- PR #3441 Port NVStrings url encode/decode to cudf strings column
- PR #3364 Port NVStrings split functions
- PR #3463 Port NVStrings partition/rpartition to cudf strings column
- PR #3502 ORC reader: add option to read DECIMALs as INT64
- PR #3461 Add a new overload to allocate_like() that takes explicit type and size params.
- PR #3590 Specialize hash functions for floating point
- PR #3569 Use `np.asarray` in `StringColumn.deserialize`
- PR #3553 Support Python NoneType in numeric binops
- PR #3511 Support DataFrame / Series mixed arithmetic
- PR #3567 Include `strides` in `__cuda_array_interface__`
- PR #3608 Update OPS codeowner group name
- PR #3431 Port NVStrings translate to cudf strings column
- PR #3507 Define and implement new binary operation APIs
- PR #3620 Add stream parameter to unary ops detail API
- PR #3593 Adding begin/end for mutable_column_device_view
- PR #3587 Merge CHECK_STREAM & CUDA_CHECK_LAST to CHECK_CUDA
- PR #3733 Rework `hash_partition` API
- PR #3655 Use move with make_pair to avoid copy construction
- PR #3402 Define and implement new quantiles APIs
- PR #3612 Add ability to customize the JIT kernel cache path
- PR #3647 Remove PatchedNumbaDeviceArray with CuPy 6.6.0
- PR #3641 Remove duplicate definitions of CUDA_DEVICE_CALLABLE
- PR #3640 Enable memory_usage in dask_cudf (also adds pd.Index from_pandas)
- PR #3654 Update Jitify submodule ref to include gcc-8 fix
- PR #3639 Define and implement `nans_to_nulls`
- PR #3561 Rework contains implementation in search
- PR #3616 Add aggregation infrastructure for argmax/argmin.
- PR #3673 Parquet reader: improve rounding of timestamp conversion to seconds
- PR #3699 Stringify libcudacxx headers for binary op JIT
- PR #3697 Improve column insert performance for wide frames
- PR #3616 Add aggregation infrastructure for argmax/argmin.
- PR #3653 Make `gather_bitmask_kernel` more reusable.
- PR #3710 Remove multiple CMake configuration steps from root build script
- PR #3657 Define and implement compiled binops for string column comparisons
- PR #3520 Change read_parquet defaults and add warnings
- PR #3780 Java APIs for selecting a GPU
- PR #3796 Improve on round-robin with the case when number partitions greater than number of rows.
- PR #3805 Avoid CuPy 7.1.0 for now
- PR #3758 detail::scatter variant with map iterator support
- PR #3882 Fail loudly when creating a StringColumn from nvstrings with > MAX_VAL(int32) bytes
- PR #3823 Add header file for detail search functions
- PR #2438 Build GBench Benchmarks in CI
- PR #3713 Adding aggregation support to rolling_window
- PR #3875 Add abstract sink for IO writers, used by ORC and Parquet writers for now
- PR #3916 Refactor gather bindings

## Bug Fixes

- PR #3618 Update 10 minutes to cudf and cupy to hide warning that were being shown in the docs
- PR #3550 Update Java package to 0.12
- PR #3549 Fix index name issue with iloc with RangeIndex
- PR #3562 Fix 4GB limit for gzipped-compressed csv files
- PR #2981 enable build.sh to build all targets without installation
- PR #3563 Use `__cuda_array_interface__` for serialization
- PR #3564 Fix cuda memory access error in gather_bitmask_kernel
- PR #3548 Replaced CUDA_RT_CALL with CUDA_TRY
- PR #3486 Pandas > 0.25 compatability
- PR #3622 Fix new warnings and errors when building with gcc-8
- PR #3588 Remove avro reader column order reversal
- PR #3629 Fix hash map test failure
- PR #3637 Fix sorted set_index operations in dask_cudf
- PR #3663 Fix libcudf++ ORC reader microseconds and milliseconds conversion
- PR #3668 Fixing CHECK_CUDA debug build issue
- PR #3684 Fix ends_with logic for matching string case
- PR #3691 Fix create_offsets to handle offset correctly
- PR #3687 Fixed bug while passing input GPU memory pointer in `nvtext.scatter_count()`
- PR #3701 Fix hash_partition hashing all columns instead of columns_to_hash
- PR #3694 Allow for null columns parameter in `csv_writer`
- PR #3706 Removed extra type-dispatcher call from merge
- PR #3704 Changed the default delimiter to `whitespace` for nvtext methods.
- PR #3741 Construct DataFrame from dict-of-Series with alignment
- PR #3724 Update rmm version to match release
- PR #3743 Fix for `None` data in `__array_interface__`
- PR #3731 Fix performance of zero sized dataframe slice
- PR #3709 Fix inner_join incorrect result issue
- PR #3734 Update numba to 0.46 in conda files
- PR #3738 Update libxx cython types.hpp path
- PR #3672 Fix to_host issue with column_view having offset
- PR #3730 CSV reader: Set invalid float values to NaN/null
- PR #3670 Floor when casting between timestamps of different precisions
- PR #3728 Fix apply_boolean_mask issue with non-null string column
- PR #3769 Don't look for a `name` attribute in column
- PR #3783 Bind cuDF operators to Dask Dataframe
- PR #3775 Fix segfault when reading compressed CSV files larger than 4GB
- PR #3799 Align indices of Series inputs when adding as columns to DataFrame
- PR #3803 Keep name when unpickling Index objects
- PR #3804 Fix cuda crash in AVRO reader
- PR #3766 Remove references to cudf::type_id::CATEGORY from IO code
- PR #3817 Don't always deepcopy an index
- PR #3821 Fix OOB read in gpuinflate prefetcher
- PR #3829 Parquet writer: fix empty dataframe causing cuda launch errors
- PR #3835 Fix memory leak in Cython when dealing with nulls in string columns
- PR #3866 Remove unnecessary if check in NVStrings.create_offsets
- PR #3858 Fixes the broken debug build after #3728
- PR #3850 Fix merge typecast scope issue and resulting memory leak
- PR #3855 Fix MultiColumn recreation with reset_index
- PR #3869 Fixed size calculation in NVStrings::byte_count()
- PR #3868 Fix apply_grouped moving average example
- PR #3900 Properly link `NVStrings` and `NVCategory` into tests
- PR #3868 Fix apply_grouped moving average example
- PR #3871 Fix `split_out` error
- PR #3886 Fix string column materialization from column view
- PR #3893 Parquet reader: fix segfault reading empty parquet file
- PR #3931 Dask-cudf groupby `.agg` multicolumn handling fix
- PR #4017 Fix memory leaks in `GDF_STRING` cython handling and `nans_to_nulls` cython


# cuDF 0.11.0 (11 Dec 2019)

## New Features

- PR #2905 Added `Series.median()` and null support for `Series.quantile()`
- PR #2930 JSON Reader: Support ARROW_RANDOM_FILE input
- PR #2956 Add `cudf::stack` and `cudf::tile`
- PR #2980 Added nvtext is_vowel/is_consonant functions
- PR #2987 Add `inplace` arg to `DataFrame.reset_index` and `Series`
- PR #3011 Added libcudf++ transition guide
- PR #3129 Add strings column factory from `std::vector`s
- PR #3054 Add parquet reader support for decimal data types
- PR #3022 adds DataFrame.astype for cuDF dataframes
- PR #2962 Add isnull(), notnull() and related functions
- PR #3025 Move search files to legacy
- PR #3068 Add `scalar` class
- PR #3094 Adding `any` and `all` support from libcudf
- PR #3130 Define and implement new `column_wrapper`
- PR #3143 Define and implement new copying APIs `slice` and `split`
- PR #3161 Move merge files to legacy
- PR #3079 Added support to write ORC files given a local path
- PR #3192 Add dtype param to cast `DataFrame` on init
- PR #3213 Port cuIO to libcudf++
- PR #3222 Add nvtext character tokenizer
- PR #3223 Java expose underlying buffers
- PR #3300 Add `DataFrame.insert`
- PR #3263 Define and implement new `valid_if`
- PR #3278 Add `to_host` utility to copy `column_view` to host
- PR #3087 Add new cudf::experimental bool8 wrapper
- PR #3219 Construct column from column_view
- PR #3250 Define and implement new merge APIs
- PR #3144 Define and implement new hashing APIs `hash` and `hash_partition`
- PR #3229 Define and implement new search APIs
- PR #3308 java add API for memory usage callbacks
- PR #2691 Row-wise reduction and scan operations via CuPy
- PR #3291 Add normalize_nans_and_zeros
- PR #3187 Define and implement new replace APIs
- PR #3356 Add vertical concatenation for table/columns
- PR #3344 java split API
- PR #2791 Add `groupby.std()`
- PR #3368 Enable dropna argument in dask_cudf groupby
- PR #3298 add null replacement iterator for column_device_view
- PR #3297 Define and implement new groupby API.
- PR #3396 Update device_atomics with new bool8 and timestamp specializations
- PR #3411 Java host memory management API
- PR #3393 Implement df.cov and enable covariance/correlation in dask_cudf
- PR #3401 Add dask_cudf ORC writer (to_orc)
- PR #3331 Add copy_if_else
- PR #3427 Define and Implement new multi-search API
- PR #3442 Add Bool-index + Multi column + DataFrame support for set-item
- PR #3172 Define and implement new fill/repeat/copy_range APIs
- PR #3490 Add pair iterators for columns
- PR #3497 Add DataFrame.drop(..., inplace=False) argument
- PR #3469 Add string functionality for replace API
- PR #3273 Define and implement new reduction APIs

## Improvements

- PR #2904 Move gpu decompressors to cudf::io namespace
- PR #2977 Moved old C++ test utilities to legacy directory.
- PR #2965 Fix slow orc reader perf with large uncompressed blocks
- PR #2995 Move JIT type utilities to legacy directory
- PR #2927 Add ``Table`` and ``TableView`` extension classes that wrap legacy cudf::table
- PR #3005 Renames `cudf::exp` namespace to `cudf::experimental`
- PR #3008 Make safe versions of `is_null` and `is_valid` in `column_device_view`
- PR #3026 Move fill and repeat files to legacy
- PR #3027 Move copying.hpp and related source to legacy folder
- PR #3014 Snappy decompression optimizations
- PR #3032 Use `asarray` to coerce indices to a NumPy array
- PR #2996 IO Readers: Replace `cuio::device_buffer` with `rmm::device_buffer`
- PR #3051 Specialized hash function for strings column
- PR #3065 Select and Concat for cudf::experimental::table
- PR #3080 Move `valid_if.cuh` to `legacy/`
- PR #3052 Moved replace.hpp functionality to legacy
- PR #3091 Move join files to legacy
- PR #3092 Implicitly init RMM if Java allocates before init
- PR #3029 Update gdf_ numeric types with stdint and move to cudf namespace
- PR #3052 Moved replace.hpp functionality to legacy
- PR #2955 Add cmake option to only build for present GPU architecture
- PR #3070 Move functions.h and related source to legacy
- PR #2951 Allow set_index to handle a list of column names
- PR #3093 Move groupby files to legacy
- PR #2988 Removing GIS functionality (now part of cuSpatial library)
- PR #3067 Java method to return size of device memory buffer
- PR #3083 Improved some binary operation tests to include null testing.
- PR #3084 Update to arrow-cpp and pyarrow 0.15.0
- PR #3071 Move cuIO to legacy
- PR #3126 Round 2 of snappy decompression optimizations
- PR #3046 Define and implement new copying APIs `empty_like` and `allocate_like`
- PR #3128 Support MultiIndex in DataFrame.join
- PR #2971 Added initial gather and scatter methods for strings_column_view
- PR #3133 Port NVStrings to cudf column: count_characters and count_bytes
- PR #2991 Added strings column functions concatenate and join_strings
- PR #3028 Define and implement new `gather` APIs.
- PR #3135 Add nvtx utilities to cudf::nvtx namespace
- PR #3021 Java host side concat of serialized buffers
- PR #3138 Move unary files to legacy
- PR #3170 Port NVStrings substring functions to cudf strings column
- PR #3159 Port NVStrings is-chars-types function to cudf strings column
- PR #3154 Make `table_view_base.column()` const and add `mutable_table_view.column()`
- PR #3175 Set cmake cuda version variables
- PR #3171 Move deprecated error macros to legacy
- PR #3191 Port NVStrings integer convert ops to cudf column
- PR #3189 Port NVStrings find ops to cudf column
- PR #3352 Port NVStrings convert float functions to cudf strings column
- PR #3193 Add cuPy as a formal dependency
- PR #3195 Support for zero columned `table_view`
- PR #3165 Java device memory size for string category
- PR #3205 Move transform files to legacy
- PR #3202 Rename and move error.hpp to public headers
- PR #2878 Use upstream merge code in dask_cudf
- PR #3217 Port NVStrings upper and lower case conversion functions
- PR #3350 Port NVStrings booleans convert functions
- PR #3231 Add `column::release()` to give up ownership of contents.
- PR #3157 Use enum class rather than enum for mask_allocation_policy
- PR #3232 Port NVStrings datetime conversion to cudf strings column
- PR #3136 Define and implement new transpose API
- PR #3237 Define and implement new transform APIs
- PR #3245 Move binaryop files to legacy
- PR #3241 Move stream_compaction files to legacy
- PR #3166 Move reductions to legacy
- PR #3261 Small cleanup: remove `== true`
- PR #3271 Update rmm API based on `rmm.reinitialize(...)` change
- PR #3266 Remove optional checks for CuPy
- PR #3268 Adding null ordering per column feature when sorting
- PR #3239 Adding floating point specialization to comparators for NaNs
- PR #3270 Move predicates files to legacy
- PR #3281 Add to_host specialization for strings in column test utilities
- PR #3282 Add `num_bitmask_words`
- PR #3252 Add new factory methods to include passing an existing null mask
- PR #3288 Make `bit.cuh` utilities usable from host code.
- PR #3287 Move rolling windows files to legacy
- PR #3182 Define and implement new unary APIs `is_null` and `is_not_null`
- PR #3314 Drop `cython` from run requirements
- PR #3301 Add tests for empty column wrapper.
- PR #3294 Update to arrow-cpp and pyarrow 0.15.1
- PR #3310 Add `row_hasher` and `element_hasher` utilities
- PR #3272 Support non-default streams when creating/destroying hash maps
- PR #3286 Clean up the starter code on README
- PR #3332 Port NVStrings replace to cudf strings column
- PR #3354 Define and implement new `scatter` APIs
- PR #3322 Port NVStrings pad operations to cudf strings column
- PR #3345 Add cache member for number of characters in string_view class
- PR #3299 Define and implement new `is_sorted` APIs
- PR #3328 Partition by stripes in dask_cudf ORC reader
- PR #3243 Use upstream join code in dask_cudf
- PR #3371 Add `select` method to `table_view`
- PR #3309 Add java and JNI bindings for search bounds
- PR #3305 Define and implement new rolling window APIs
- PR #3380 Concatenate columns of strings
- PR #3382 Add fill function for strings column
- PR #3391 Move device_atomics_tests.cu files to legacy
- PR #3303 Define and implement new stream compaction APIs `copy_if`, `drop_nulls`,
           `apply_boolean_mask`, `drop_duplicate` and `unique_count`.
- PR #3387 Strings column gather function
- PR #3440 Strings column scatter function
- PR #3389 Move quantiles.hpp + group_quantiles.hpp files to legacy
- PR #3397 Port unary cast to libcudf++
- PR #3398 Move reshape.hpp files to legacy
- PR #3395 Port NVStrings regex extract to cudf strings column
- PR #3423 Port NVStrings htoi to cudf strings column
- PR #3425 Strings column copy_if_else implementation
- PR #3422 Move utilities to legacy
- PR #3201 Define and implement new datetime_ops APIs
- PR #3421 Port NVStrings find_multiple to cudf strings column
- PR #3448 Port scatter_to_tables to libcudf++
- PR #3458 Update strings sections in the transition guide
- PR #3462 Add `make_empty_column` and update `empty_like`.
- PR #3465 Port `aggregation` traits and utilities.
- PR #3214 Define and implement new unary operations APIs
- PR #3475 Add `bitmask_to_host` column utility
- PR #3487 Add is_boolean trait and random timestamp generator for testing
- PR #3492 Small cleanup (remove std::abs) and comment
- PR #3407 Allow multiple row-groups per task in dask_cudf read_parquet
- PR #3512 Remove unused CUDA conda labels
- PR #3500 cudf::fill()/cudf::repeat() support for strings columns.
- PR #3438 Update scalar and scalar_device_view to better support strings
- PR #3414 Add copy_range function for strings column
- PR #3685 Add string support to contiguous_split.
- PR #3471 Add scalar/column, column/scalar and scalar/scalar overloads to copy_if_else.
- PR #3451 Add support for implicit typecasting of join columns

## Bug Fixes

- PR #2895 Fixed dask_cudf group_split behavior to handle upstream rearrange_by_divisions
- PR #3048 Support for zero columned tables
- PR #3030 Fix snappy decoding regression in PR #3014
- PR #3041 Fixed exp to experimental namespace name change issue
- PR #3056 Add additional cmake hint for finding local build of RMM files
- PR #3060 Move copying.hpp includes to legacy
- PR #3139 Fixed java RMM auto initalization
- PR #3141 Java fix for relocated IO headers
- PR #3149 Rename column_wrapper.cuh to column_wrapper.hpp
- PR #3168 Fix mutable_column_device_view head const_cast
- PR #3199 Update JNI includes for legacy moves
- PR #3204 ORC writer: Fix ByteRLE encoding of NULLs
- PR #2994 Fix split_out-support but with hash_object_dispatch
- PR #3212 Fix string to date casting when format is not specified
- PR #3218 Fixes `row_lexicographic_comparator` issue with handling two tables
- PR #3228 Default initialize RMM when Java native dependencies are loaded
- PR #3012 replacing instances of `to_gpu_array` with `mem`
- PR #3236 Fix Numba 0.46+/CuPy 6.3 interface compatibility
- PR #3276 Update JNI includes for legacy moves
- PR #3256 Fix orc writer crash with multiple string columns
- PR #3211 Fix breaking change caused by rapidsai/rmm#167
- PR #3265 Fix dangling pointer in `is_sorted`
- PR #3267 ORC writer: fix incorrect ByteRLE encoding of long literal runs
- PR #3277 Fix invalid reference to deleted temporary in `is_sorted`.
- PR #3274 ORC writer: fix integer RLEv2 mode2 unsigned base value encoding
- PR #3279 Fix shutdown hang issues with pinned memory pool init executor
- PR #3280 Invalid children check in mutable_column_device_view
- PR #3289 fix java memory usage API for empty columns
- PR #3293 Fix loading of csv files zipped on MacOS (disabled zip min version check)
- PR #3295 Fix storing storing invalid RMM exec policies.
- PR #3307 Add pd.RangeIndex to from_pandas to fix dask_cudf meta_nonempty bug
- PR #3313 Fix public headers including non-public headers
- PR #3318 Revert arrow to 0.15.0 temporarily to unblock downstream projects CI
- PR #3317 Fix index-argument bug in dask_cudf parquet reader
- PR #3323 Fix `insert` non-assert test case
- PR #3341 Fix `Series` constructor converting NoneType to "None"
- PR #3326 Fix and test for detail::gather map iterator type inference
- PR #3334 Remove zero-size exception check from make_strings_column factories
- PR #3333 Fix compilation issues with `constexpr` functions not marked `__device__`
- PR #3340 Make all benchmarks use cudf base fixture to initialize RMM pool
- PR #3337 Fix Java to pad validity buffers to 64-byte boundary
- PR #3362 Fix `find_and_replace` upcasting series for python scalars and lists
- PR #3357 Disabling `column_view` iterators for non fixed-width types
- PR #3383 Fix : properly compute null counts for rolling_window.
- PR #3386 Removing external includes from `column_view.hpp`
- PR #3369 Add write_partition to dask_cudf to fix to_parquet bug
- PR #3388 Support getitem with bools when DataFrame has a MultiIndex
- PR #3408 Fix String and Column (De-)Serialization
- PR #3372 Fix dask-distributed scatter_by_map bug
- PR #3419 Fix a bug in parse_into_parts (incomplete input causing walking past the end of string).
- PR #3413 Fix dask_cudf read_csv file-list bug
- PR #3416 Fix memory leak in ColumnVector when pulling strings off the GPU
- PR #3424 Fix benchmark build by adding libcudacxx to benchmark's CMakeLists.txt
- PR #3435 Fix diff and shift for empty series
- PR #3439 Fix index-name bug in StringColumn concat
- PR #3445 Fix ORC Writer default stripe size
- PR #3459 Fix printing of invalid entries
- PR #3466 Fix gather null mask allocation for invalid index
- PR #3468 Fix memory leak issue in `drop_duplicates`
- PR #3474 Fix small doc error in capitalize Docs
- PR #3491 Fix more doc errors in NVStrings
- PR #3478 Fix as_index deep copy via Index.rename inplace arg
- PR #3476 Fix ORC reader timezone conversion
- PR #3188 Repr slices up large DataFrames
- PR #3519 Fix strings column concatenate handling zero-sized columns
- PR #3530 Fix copy_if_else test case fail issue
- PR #3523 Fix lgenfe issue with debug build
- PR #3532 Fix potential use-after-free in cudf parquet reader
- PR #3540 Fix unary_op null_mask bug and add missing test cases
- PR #3559 Use HighLevelGraph api in DataFrame constructor (Fix upstream compatibility)
- PR #3572 Fix CI Issue with hypothesis tests that are flaky


# cuDF 0.10.0 (16 Oct 2019)

## New Features

- PR #2423 Added `groupby.quantile()`
- PR #2522 Add Java bindings for NVStrings backed upper and lower case mutators
- PR #2605 Added Sort based groupby in libcudf
- PR #2607 Add Java bindings for parsing JSON
- PR #2629 Add dropna= parameter to groupby
- PR #2585 ORC & Parquet Readers: Remove millisecond timestamp restriction
- PR #2507 Add GPU-accelerated ORC Writer
- PR #2559 Add Series.tolist()
- PR #2653 Add Java bindings for rolling window operations
- PR #2480 Merge `custreamz` codebase into `cudf` repo
- PR #2674 Add __contains__ for Index/Series/Column
- PR #2635 Add support to read from remote and cloud sources like s3, gcs, hdfs
- PR #2722 Add Java bindings for NVTX ranges
- PR #2702 Add make_bool to dataset generation functions
- PR #2394 Move `rapidsai/custrings` into `cudf`
- PR #2734 Final sync of custrings source into cudf
- PR #2724 Add libcudf support for __contains__
- PR #2777 Add python bindings for porter stemmer measure functionality
- PR #2781 Add issorted to is_monotonic
- PR #2685 Add cudf::scatter_to_tables and cython binding
- PR #2743 Add Java bindings for NVStrings timestamp2long as part of String ColumnVector casting
- PR #2785 Add nvstrings Python docs
- PR #2786 Add benchmarks option to root build.sh
- PR #2802 Add `cudf::repeat()` and `cudf.Series.repeat()`
- PR #2773 Add Fisher's unbiased kurtosis and skew for Series/DataFrame
- PR #2748 Parquet Reader: Add option to specify loading of PANDAS index
- PR #2807 Add scatter_by_map to DataFrame python API
- PR #2836 Add nvstrings.code_points method
- PR #2844 Add Series/DataFrame notnull
- PR #2858 Add GTest type list utilities
- PR #2870 Add support for grouping by Series of arbitrary length
- PR #2719 Series covariance and Pearson correlation
- PR #2207 Beginning of libcudf overhaul: introduce new column and table types
- PR #2869 Add `cudf.CategoricalDtype`
- PR #2838 CSV Reader: Support ARROW_RANDOM_FILE input
- PR #2655 CuPy-based Series and Dataframe .values property
- PR #2803 Added `edit_distance_matrix()` function to calculate pairwise edit distance for each string on a given nvstrings object.
- PR #2811 Start of cudf strings column work based on 2207
- PR #2872 Add Java pinned memory pool allocator
- PR #2969 Add findAndReplaceAll to ColumnVector
- PR #2814 Add Datetimeindex.weekday
- PR #2999 Add timestamp conversion support for string categories
- PR #2918 Add cudf::column timestamp wrapper types

## Improvements

- PR #2578 Update legacy_groupby to use libcudf group_by_without_aggregation
- PR #2581 Removed `managed` allocator from hash map classes.
- PR #2571 Remove unnecessary managed memory from gdf_column_concat
- PR #2648 Cython/Python reorg
- PR #2588 Update Series.append documentation
- PR #2632 Replace dask-cudf set_index code with upstream
- PR #2682 Add cudf.set_allocator() function for easier allocator init
- PR #2642 Improve null printing and testing
- PR #2747 Add missing Cython headers / cudftestutil lib to conda package for cuspatial build
- PR #2706 Compute CSV format in device code to speedup performance
- PR #2673 Add support for np.longlong type
- PR #2703 move dask serialization dispatch into cudf
- PR #2728 Add YYMMDD to version tag for nightly conda packages
- PR #2729 Handle file-handle input in to_csv
- PR #2741 CSV Reader: Move kernel functions into its own file
- PR #2766 Improve nvstrings python cmake flexibility
- PR #2756 Add out_time_unit option to csv reader, support timestamp resolutions
- PR #2771 Stopgap alias for to_gpu_matrix()
- PR #2783 Support mapping input columns to function arguments in apply kernels
- PR #2645 libcudf unique_count for Series.nunique
- PR #2817 Dask-cudf: `read_parquet` support for remote filesystems
- PR #2823 improve java data movement debugging
- PR #2806 CSV Reader: Clean-up row offset operations
- PR #2640 Add dask wait/persist exmaple to 10 minute guide
- PR #2828 Optimizations of kernel launch configuration for `DataFrame.apply_rows` and `DataFrame.apply_chunks`
- PR #2831 Add `column` argument to `DataFrame.drop`
- PR #2775 Various optimizations to improve __getitem__ and __setitem__ performance
- PR #2810 cudf::allocate_like can optionally always allocate a mask.
- PR #2833 Parquet reader: align page data allocation sizes to 4-bytes to satisfy cuda-memcheck
- PR #2832 Using the new Python bindings for UCX
- PR #2856 Update group_split_cudf to use scatter_by_map
- PR #2890 Optionally keep serialized table data on the host.
- PR #2778 Doc: Updated and fixed some docstrings that were formatted incorrectly.
- PR #2830 Use YYMMDD tag in custreamz nightly build
- PR #2875 Java: Remove synchronized from register methods in MemoryCleaner
- PR #2887 Minor snappy decompression optimization
- PR #2899 Use new RMM API based on Cython
- PR #2788 Guide to Python UDFs
- PR #2919 Change java API to use operators in groupby namespace
- PR #2909 CSV Reader: Avoid row offsets host vector default init
- PR #2834 DataFrame supports setting columns via attribute syntax `df.x = col`
- PR #3147 DataFrame can be initialized from rows via list of tuples
- PR #3539 Restrict CuPy to 6

## Bug Fixes

- PR #2584 ORC Reader: fix parsing of `DECIMAL` index positions
- PR #2619 Fix groupby serialization/deserialization
- PR #2614 Update Java version to match
- PR #2601 Fixes nlargest(1) issue in Series and Dataframe
- PR #2610 Fix a bug in index serialization (properly pass DeviceNDArray)
- PR #2621 Fixes the floordiv issue of not promoting float type when rhs is 0
- PR #2611 Types Test: fix static casting from negative int to string
- PR #2618 IO Readers: Fix datasource memory map failure for multiple reads
- PR #2628 groupby_without_aggregation non-nullable input table produces non-nullable output
- PR #2615 fix string category partitioning in java API
- PR #2641 fix string category and timeunit concat in the java API
- PR #2649 Fix groupby issue resulting from column_empty bug
- PR #2658 Fix astype() for null categorical columns
- PR #2660 fix column string category and timeunit concat in the java API
- PR #2664 ORC reader: fix `skip_rows` larger than first stripe
- PR #2654 Allow Java gdfOrderBy to work with string categories
- PR #2669 AVRO reader: fix non-deterministic output
- PR #2668 Update Java bindings to specify timestamp units for ORC and Parquet readers
- PR #2679 AVRO reader: fix cuda errors when decoding compressed streams
- PR #2692 Add concatenation for data-frame with different headers (empty and non-empty)
- PR #2651 Remove nvidia driver installation from ci/cpu/build.sh
- PR #2697 Ensure csv reader sets datetime column time units
- PR #2698 Return RangeIndex from contiguous slice of RangeIndex
- PR #2672 Fix null and integer handling in round
- PR #2704 Parquet Reader: Fix crash when loading string column with nulls
- PR #2725 Fix Jitify issue with running on Turing using CUDA version < 10
- PR #2731 Fix building of benchmarks
- PR #2738 Fix java to find new NVStrings locations
- PR #2736 Pin Jitify branch to v0.10 version
- PR #2742 IO Readers: Fix possible silent failures when creating `NvStrings` instance
- PR #2753 Fix java quantile API calls
- PR #2762 Fix validity processing for time in java
- PR #2796 Fix handling string slicing and other nvstrings delegated methods with dask
- PR #2769 Fix link to API docs in README.md
- PR #2772 Handle multiindex pandas Series #2772
- PR #2749 Fix apply_rows/apply_chunks pessimistic null mask to use in_cols null masks only
- PR #2752 CSV Reader: Fix exception when there's no rows to process
- PR #2716 Added Exception for `StringMethods` in string methods
- PR #2787 Fix Broadcasting `None` to `cudf-series`
- PR #2794 Fix async race in NVCategory::get_value and get_value_bounds
- PR #2795 Fix java build/cast error
- PR #2496 Fix improper merge of two dataframes when names differ
- PR #2824 Fix issue with incorrect result when Numeric Series replace is called several times
- PR #2751 Replace value with null
- PR #2765 Fix Java inequality comparisons for string category
- PR #2818 Fix java join API to use new C++ join API
- PR #2841 Fix nvstrings.slice and slice_from for range (0,0)
- PR #2837 Fix join benchmark
- PR #2809 Add hash_df and group_split dispatch functions for dask
- PR #2843 Parquet reader: fix skip_rows when not aligned with page or row_group boundaries
- PR #2851 Deleted existing dask-cudf/record.txt
- PR #2854 Fix column creation from ephemeral objects exposing __cuda_array_interface__
- PR #2860 Fix boolean indexing when the result is a single row
- PR #2859 Fix tail method issue for string columns
- PR #2852 Fixed `cumsum()` and `cumprod()` on boolean series.
- PR #2865 DaskIO: Fix `read_csv` and `read_orc` when input is list of files
- PR #2750 Fixed casting values to cudf::bool8 so non-zero values always cast to true
- PR #2873 Fixed dask_cudf read_partition bug by generating ParquetDatasetPiece
- PR #2850 Fixes dask_cudf.read_parquet on partitioned datasets
- PR #2896 Properly handle `axis` string keywords in `concat`
- PR #2926 Update rounding algorithm to avoid using fmod
- PR #2968 Fix Java dependency loading when using NVTX
- PR #2963 Fix ORC writer uncompressed block indexing
- PR #2928 CSV Reader: Fix using `byte_range` for large datasets
- PR #2983 Fix sm_70+ race condition in gpu_unsnap
- PR #2964 ORC Writer: Segfault when writing mixed numeric and string columns
- PR #3007 Java: Remove unit test that frees RMM invalid pointer
- PR #3009 Fix orc reader RLEv2 patch position regression from PR #2507
- PR #3002 Fix CUDA invalid configuration errors reported after loading an ORC file without data
- PR #3035 Update update-version.sh for new docs locations
- PR #3038 Fix uninitialized stream parameter in device_table deleter
- PR #3064 Fixes groupby performance issue
- PR #3061 Add rmmInitialize to nvstrings gtests
- PR #3058 Fix UDF doc markdown formatting
- PR #3059 Add nvstrings python build instructions to contributing.md


# cuDF 0.9.0 (21 Aug 2019)

## New Features

- PR #1993 Add CUDA-accelerated series aggregations: mean, var, std
- PR #2111 IO Readers: Support memory buffer, file-like object, and URL inputs
- PR #2012 Add `reindex()` to DataFrame and Series
- PR #2097 Add GPU-accelerated AVRO reader
- PR #2098 Support binary ops on DFs and Series with mismatched indices
- PR #2160 Merge `dask-cudf` codebase into `cudf` repo
- PR #2149 CSV Reader: Add `hex` dtype for explicit hexadecimal parsing
- PR #2156 Add `upper_bound()` and `lower_bound()` for libcudf tables and `searchsorted()` for cuDF Series
- PR #2158 CSV Reader: Support single, non-list/dict argument for `dtype`
- PR #2177 CSV Reader: Add `parse_dates` parameter for explicit date inference
- PR #1744 cudf::apply_boolean_mask and cudf::drop_nulls support for cudf::table inputs (multi-column)
- PR #2196 Add `DataFrame.dropna()`
- PR #2197 CSV Writer: add `chunksize` parameter for `to_csv`
- PR #2215 `type_dispatcher` benchmark
- PR #2179 Add Java quantiles
- PR #2157 Add __array_function__ to DataFrame and Series
- PR #2212 Java support for ORC reader
- PR #2224 Add DataFrame isna, isnull, notna functions
- PR #2236 Add Series.drop_duplicates
- PR #2105 Add hash-based join benchmark
- PR #2316 Add unique, nunique, and value_counts for datetime columns
- PR #2337 Add Java support for slicing a ColumnVector
- PR #2049 Add cudf::merge (sorted merge)
- PR #2368 Full cudf+dask Parquet Support
- PR #2380 New cudf::is_sorted checks whether cudf::table is sorted
- PR #2356 Java column vector standard deviation support
- PR #2221 MultiIndex full indexing - Support iloc and wildcards for loc
- PR #2429 Java support for getting length of strings in a ColumnVector
- PR #2415 Add `value_counts` for series of any type
- PR #2446 Add __array_function__ for index
- PR #2437 ORC reader: Add 'use_np_dtypes' option
- PR #2382 Add CategoricalAccessor add, remove, rename, and ordering methods
- PR #2464 Native implement `__cuda_array_interface__` for Series/Index/Column objects
- PR #2425 Rolling window now accepts array-based user-defined functions
- PR #2442 Add __setitem__
- PR #2449 Java support for getting byte count of strings in a ColumnVector
- PR #2492 Add groupby.size() method
- PR #2358 Add cudf::nans_to_nulls: convert floating point column into bitmask
- PR #2489 Add drop argument to set_index
- PR #2491 Add Java bindings for ORC reader 'use_np_dtypes' option
- PR #2213 Support s/ms/us/ns DatetimeColumn time unit resolutions
- PR #2536 Add _constructor properties to Series and DataFrame

## Improvements

- PR #2103 Move old `column` and `bitmask` files into `legacy/` directory
- PR #2109 added name to Python column classes
- PR #1947 Cleanup serialization code
- PR #2125 More aggregate in java API
- PR #2127 Add in java Scalar tests
- PR #2088 Refactor of Python groupby code
- PR #2130 Java serialization and deserialization of tables.
- PR #2131 Chunk rows logic added to csv_writer
- PR #2129 Add functions in the Java API to support nullable column filtering
- PR #2165 made changes to get_dummies api for it to be available in MethodCache
- PR #2171 Add CodeCov integration, fix doc version, make --skip-tests work when invoking with source
- PR #2184 handle remote orc files for dask-cudf
- PR #2186 Add `getitem` and `getattr` style access to Rolling objects
- PR #2168 Use cudf.Column for CategoricalColumn's categories instead of a tuple
- PR #2193 DOC: cudf::type_dispatcher documentation for specializing dispatched functors
- PR #2199 Better java support for appending strings
- PR #2176 Added column dtype support for datetime, int8, int16 to csv_writer
- PR #2209 Matching `get_dummies` & `select_dtypes` behavior to pandas
- PR #2217 Updated Java bindings to use the new groupby API
- PR #2214 DOC: Update doc instructions to build/install `cudf` and `dask-cudf`
- PR #2220 Update Java bindings for reduction rename
- PR #2232 Move CodeCov upload from build script to Jenkins
- PR #2225 refactor to use libcudf for gathering columns in dataframes
- PR #2293 Improve join performance (faster compute_join_output_size)
- PR #2300 Create separate dask codeowners for dask-cudf codebase
- PR #2304 gdf_group_by_without_aggregations returns gdf_column
- PR #2309 Java readers: remove redundant copy of result pointers
- PR #2307 Add `black` and `isort` to style checker script
- PR #2345 Restore removal of old groupby implementation
- PR #2342 Improve `astype()` to operate all ways
- PR #2329 using libcudf cudf::copy for column deep copy
- PR #2344 DOC: docs on code formatting for contributors
- PR #2376 Add inoperative axis= and win_type= arguments to Rolling()
- PR #2378 remove dask for (de-)serialization of cudf objects
- PR #2353 Bump Arrow and Dask versions
- PR #2377 Replace `standard_python_slice` with just `slice.indices()`
- PR #2373 cudf.DataFrame enchancements & Series.values support
- PR #2392 Remove dlpack submodule; make cuDF's Cython API externally accessible
- PR #2430 Updated Java bindings to use the new unary API
- PR #2406 Moved all existing `table` related files to a `legacy/` directory
- PR #2350 Performance related changes to get_dummies
- PR #2420 Remove `cudautils.astype` and replace with `typecast.apply_cast`
- PR #2456 Small improvement to typecast utility
- PR #2458 Fix handling of thirdparty packages in `isort` config
- PR #2459 IO Readers: Consolidate all readers to use `datasource` class
- PR #2475 Exposed type_dispatcher.hpp, nvcategory_util.hpp and wrapper_types.hpp in the include folder
- PR #2484 Enabled building libcudf as a static library
- PR #2453 Streamline CUDA_REL environment variable
- PR #2483 Bundle Boost filesystem dependency in the Java jar
- PR #2486 Java API hash functions
- PR #2481 Adds the ignore_null_keys option to the java api
- PR #2490 Java api: support multiple aggregates for the same column
- PR #2510 Java api: uses table based apply_boolean_mask
- PR #2432 Use pandas formatting for console, html, and latex output
- PR #2573 Bump numba version to 0.45.1
- PR #2606 Fix references to notebooks-contrib

## Bug Fixes

- PR #2086 Fixed quantile api behavior mismatch in series & dataframe
- PR #2128 Add offset param to host buffer readers in java API.
- PR #2145 Work around binops validity checks for java
- PR #2146 Work around unary_math validity checks for java
- PR #2151 Fixes bug in cudf::copy_range where null_count was invalid
- PR #2139 matching to pandas describe behavior & fixing nan values issue
- PR #2161 Implicitly convert unsigned to signed integer types in binops
- PR #2154 CSV Reader: Fix bools misdetected as strings dtype
- PR #2178 Fix bug in rolling bindings where a view of an ephemeral column was being taken
- PR #2180 Fix issue with isort reordering `importorskip` below imports depending on them
- PR #2187 fix to honor dtype when numpy arrays are passed to columnops.as_column
- PR #2190 Fix issue in astype conversion of string column to 'str'
- PR #2208 Fix issue with calling `head()` on one row dataframe
- PR #2229 Propagate exceptions from Cython cdef functions
- PR #2234 Fix issue with local build script not properly building
- PR #2223 Fix CUDA invalid configuration errors reported after loading small compressed ORC files
- PR #2162 Setting is_unique and is_monotonic-related attributes
- PR #2244 Fix ORC RLEv2 delta mode decoding with nonzero residual delta width
- PR #2297 Work around `var/std` unsupported only at debug build
- PR #2302 Fixed java serialization corner case
- PR #2355 Handle float16 in binary operations
- PR #2311 Fix copy behaviour for GenericIndex
- PR #2349 Fix issues with String filter in java API
- PR #2323 Fix groupby on categoricals
- PR #2328 Ensure order is preserved in CategoricalAccessor._set_categories
- PR #2202 Fix issue with unary ops mishandling empty input
- PR #2326 Fix for bug in DLPack when reading multiple columns
- PR #2324 Fix cudf Docker build
- PR #2325 Fix ORC RLEv2 patched base mode decoding with nonzero patch width
- PR #2235 Fix get_dummies to be compatible with dask
- PR #2332 Zero initialize gdf_dtype_extra_info
- PR #2355 Handle float16 in binary operations
- PR #2360 Fix missing dtype handling in cudf.Series & columnops.as_column
- PR #2364 Fix quantile api and other trivial issues around it
- PR #2361 Fixed issue with `codes` of CategoricalIndex
- PR #2357 Fixed inconsistent type of index created with from_pandas vs direct construction
- PR #2389 Fixed Rolling __getattr__ and __getitem__ for offset based windows
- PR #2402 Fixed bug in valid mask computation in cudf::copy_if (apply_boolean_mask)
- PR #2401 Fix to a scalar datetime(of type Days) issue
- PR #2386 Correctly allocate output valids in groupby
- PR #2411 Fixed failures on binary op on single element string column
- PR #2422 Fix Pandas logical binary operation incompatibilites
- PR #2447 Fix CodeCov posting build statuses temporarily
- PR #2450 Fix erroneous null handling in `cudf.DataFrame`'s `apply_rows`
- PR #2470 Fix issues with empty strings and string categories (Java)
- PR #2471 Fix String Column Validity.
- PR #2481 Fix java validity buffer serialization
- PR #2485 Updated bytes calculation to use size_t to avoid overflow in column concat
- PR #2461 Fix groupby multiple aggregations same column
- PR #2514 Fix cudf::drop_nulls threshold handling in Cython
- PR #2516 Fix utilities include paths and meta.yaml header paths
- PR #2517 Fix device memory leak in to_dlpack tensor deleter
- PR #2431 Fix local build generated file ownerships
- PR #2511 Added import of orc, refactored exception handlers to not squash fatal exceptions
- PR #2527 Fix index and column input handling in dask_cudf read_parquet
- PR #2466 Fix `dataframe.query` returning null rows erroneously
- PR #2548 Orc reader: fix non-deterministic data decoding at chunk boundaries
- PR #2557 fix cudautils import in string.py
- PR #2521 Fix casting datetimes from/to the same resolution
- PR #2545 Fix MultiIndexes with datetime levels
- PR #2560 Remove duplicate `dlpack` definition in conda recipe
- PR #2567 Fix ColumnVector.fromScalar issues while dealing with null scalars
- PR #2565 Orc reader: fix incorrect data decoding of int64 data types
- PR #2577 Fix search benchmark compilation error by adding necessary header
- PR #2604 Fix a bug in copying.pyx:_normalize_types that upcasted int32 to int64


# cuDF 0.8.0 (27 June 2019)

## New Features

- PR #1524 Add GPU-accelerated JSON Lines parser with limited feature set
- PR #1569 Add support for Json objects to the JSON Lines reader
- PR #1622 Add Series.loc
- PR #1654 Add cudf::apply_boolean_mask: faster replacement for gdf_apply_stencil
- PR #1487 cython gather/scatter
- PR #1310 Implemented the slice/split functionality.
- PR #1630 Add Python layer to the GPU-accelerated JSON reader
- PR #1745 Add rounding of numeric columns via Numba
- PR #1772 JSON reader: add support for BytesIO and StringIO input
- PR #1527 Support GDF_BOOL8 in readers and writers
- PR #1819 Logical operators (AND, OR, NOT) for libcudf and cuDF
- PR #1813 ORC Reader: Add support for stripe selection
- PR #1828 JSON Reader: add suport for bool8 columns
- PR #1833 Add column iterator with/without nulls
- PR #1665 Add the point-in-polygon GIS function
- PR #1863 Series and Dataframe methods for all and any
- PR #1908 cudf::copy_range and cudf::fill for copying/assigning an index or range to a constant
- PR #1921 Add additional formats for typecasting to/from strings
- PR #1807 Add Series.dropna()
- PR #1987 Allow user defined functions in the form of ptx code to be passed to binops
- PR #1948 Add operator functions like `Series.add()` to DataFrame and Series
- PR #1954 Add skip test argument to GPU build script
- PR #2018 Add bindings for new groupby C++ API
- PR #1984 Add rolling window operations Series.rolling() and DataFrame.rolling()
- PR #1542 Python method and bindings for to_csv
- PR #1995 Add Java API
- PR #1998 Add google benchmark to cudf
- PR #1845 Add cudf::drop_duplicates, DataFrame.drop_duplicates
- PR #1652 Added `Series.where()` feature
- PR #2074 Java Aggregates, logical ops, and better RMM support
- PR #2140 Add a `cudf::transform` function
- PR #2068 Concatenation of different typed columns

## Improvements

- PR #1538 Replacing LesserRTTI with inequality_comparator
- PR #1703 C++: Added non-aggregating `insert` to `concurrent_unordered_map` with specializations to store pairs with a single atomicCAS when possible.
- PR #1422 C++: Added a RAII wrapper for CUDA streams
- PR #1701 Added `unique` method for stringColumns
- PR #1713 Add documentation for Dask-XGBoost
- PR #1666 CSV Reader: Improve performance for files with large number of columns
- PR #1725 Enable the ability to use a single column groupby as its own index
- PR #1759 Add an example showing simultaneous rolling averages to `apply_grouped` documentation
- PR #1746 C++: Remove unused code: `windowed_ops.cu`, `sorting.cu`, `hash_ops.cu`
- PR #1748 C++: Add `bool` nullability flag to `device_table` row operators
- PR #1764 Improve Numerical column: `mean_var` and `mean`
- PR #1767 Speed up Python unit tests
- PR #1770 Added build.sh script, updated CI scripts and documentation
- PR #1739 ORC Reader: Add more pytest coverage
- PR #1696 Added null support in `Series.replace()`.
- PR #1390 Added some basic utility functions for `gdf_column`'s
- PR #1791 Added general column comparison code for testing
- PR #1795 Add printing of git submodule info to `print_env.sh`
- PR #1796 Removing old sort based group by code and gdf_filter
- PR #1811 Added funtions for copying/allocating `cudf::table`s
- PR #1838 Improve columnops.column_empty so that it returns typed columns instead of a generic Column
- PR #1890 Add utils.get_dummies- a pandas-like wrapper around one_hot-encoding
- PR #1823 CSV Reader: default the column type to string for empty dataframes
- PR #1827 Create bindings for scalar-vector binops, and update one_hot_encoding to use them
- PR #1817 Operators now support different sized dataframes as long as they don't share different sized columns
- PR #1855 Transition replace_nulls to new C++ API and update corresponding Cython/Python code
- PR #1858 Add `std::initializer_list` constructor to `column_wrapper`
- PR #1846 C++ type-erased gdf_equal_columns test util; fix gdf_equal_columns logic error
- PR #1390 Added some basic utility functions for `gdf_column`s
- PR #1391 Tidy up bit-resolution-operation and bitmask class code
- PR #1882 Add iloc functionality to MultiIndex dataframes
- PR #1884 Rolling windows: general enhancements and better coverage for unit tests
- PR #1886 support GDF_STRING_CATEGORY columns in apply_boolean_mask, drop_nulls and other libcudf functions
- PR #1896 Improve performance of groupby with levels specified in dask-cudf
- PR #1915 Improve iloc performance for non-contiguous row selection
- PR #1859 Convert read_json into a C++ API
- PR #1919 Rename libcudf namespace gdf to namespace cudf
- PR #1850 Support left_on and right_on for DataFrame merge operator
- PR #1930 Specialize constructor for `cudf::bool8` to cast argument to `bool`
- PR #1938 Add default constructor for `column_wrapper`
- PR #1930 Specialize constructor for `cudf::bool8` to cast argument to `bool`
- PR #1952 consolidate libcudf public API headers in include/cudf
- PR #1949 Improved selection with boolmask using libcudf `apply_boolean_mask`
- PR #1956 Add support for nulls in `query()`
- PR #1973 Update `std::tuple` to `std::pair` in top-most libcudf APIs and C++ transition guide
- PR #1981 Convert read_csv into a C++ API
- PR #1868 ORC Reader: Support row index for speed up on small/medium datasets
- PR #1964 Added support for list-like types in Series.str.cat
- PR #2005 Use HTML5 details tag in bug report issue template
- PR #2003 Removed few redundant unit-tests from test_string.py::test_string_cat
- PR #1944 Groupby design improvements
- PR #2017 Convert `read_orc()` into a C++ API
- PR #2011 Convert `read_parquet()` into a C++ API
- PR #1756 Add documentation "10 Minutes to cuDF and dask_cuDF"
- PR #2034 Adding support for string columns concatenation using "add" binary operator
- PR #2042 Replace old "10 Minutes" guide with new guide for docs build process
- PR #2036 Make library of common test utils to speed up tests compilation
- PR #2022 Facilitating get_dummies to be a high level api too
- PR #2050 Namespace IO readers and add back free-form `read_xxx` functions
- PR #2104 Add a functional ``sort=`` keyword argument to groupby
- PR #2108 Add `find_and_replace` for StringColumn for replacing single values
- PR #1803 cuDF/CuPy interoperability documentation

## Bug Fixes

- PR #1465 Fix for test_orc.py and test_sparse_df.py test failures
- PR #1583 Fix underlying issue in `as_index()` that was causing `Series.quantile()` to fail
- PR #1680 Add errors= keyword to drop() to fix cudf-dask bug
- PR #1651 Fix `query` function on empty dataframe
- PR #1616 Fix CategoricalColumn to access categories by index instead of iteration
- PR #1660 Fix bug in `loc` when indexing with a column name (a string)
- PR #1683 ORC reader: fix timestamp conversion to UTC
- PR #1613 Improve CategoricalColumn.fillna(-1) performance
- PR #1642 Fix failure of CSV_TEST gdf_csv_test.SkiprowsNrows on multiuser systems
- PR #1709 Fix handling of `datetime64[ms]` in `dataframe.select_dtypes`
- PR #1704 CSV Reader: Add support for the plus sign in number fields
- PR #1687 CSV reader: return an empty dataframe for zero size input
- PR #1757 Concatenating columns with null columns
- PR #1755 Add col_level keyword argument to melt
- PR #1758 Fix df.set_index() when setting index from an empty column
- PR #1749 ORC reader: fix long strings of NULL values resulting in incorrect data
- PR #1742 Parquet Reader: Fix index column name to match PANDAS compat
- PR #1782 Update libcudf doc version
- PR #1783 Update conda dependencies
- PR #1786 Maintain the original series name in series.unique output
- PR #1760 CSV Reader: fix segfault when dtype list only includes columns from usecols list
- PR #1831 build.sh: Assuming python is in PATH instead of using PYTHON env var
- PR #1839 Raise an error instead of segfaulting when transposing a DataFrame with StringColumns
- PR #1840 Retain index correctly during merge left_on right_on
- PR #1825 cuDF: Multiaggregation Groupby Failures
- PR #1789 CSV Reader: Fix missing support for specifying `int8` and `int16` dtypes
- PR #1857 Cython Bindings: Handle `bool` columns while calling `column_view_from_NDArrays`
- PR #1849 Allow DataFrame support methods to pass arguments to the methods
- PR #1847 Fixed #1375 by moving the nvstring check into the wrapper function
- PR #1864 Fixing cudf reduction for POWER platform
- PR #1869 Parquet reader: fix Dask timestamps not matching with Pandas (convert to milliseconds)
- PR #1876 add dtype=bool for `any`, `all` to treat integer column correctly
- PR #1875 CSV reader: take NaN values into account in dtype detection
- PR #1873 Add column dtype checking for the all/any methods
- PR #1902 Bug with string iteration in _apply_basic_agg
- PR #1887 Fix for initialization issue in pq_read_arg,orc_read_arg
- PR #1867 JSON reader: add support for null/empty fields, including the 'null' literal
- PR #1891 Fix bug #1750 in string column comparison
- PR #1909 Support of `to_pandas()` of boolean series with null values
- PR #1923 Use prefix removal when two aggs are called on a SeriesGroupBy
- PR #1914 Zero initialize gdf_column local variables
- PR #1959 Add support for comparing boolean Series to scalar
- PR #1966 Ignore index fix in series append
- PR #1967 Compute index __sizeof__ only once for DataFrame __sizeof__
- PR #1977 Support CUDA installation in default system directories
- PR #1982 Fixes incorrect index name after join operation
- PR #1985 Implement `GDF_PYMOD`, a special modulo that follows python's sign rules
- PR #1991 Parquet reader: fix decoding of NULLs
- PR #1990 Fixes a rendering bug in the `apply_grouped` documentation
- PR #1978 Fix for values being filled in an empty dataframe
- PR #2001 Correctly create MultiColumn from Pandas MultiColumn
- PR #2006 Handle empty dataframe groupby construction for dask
- PR #1965 Parquet Reader: Fix duplicate index column when it's already in `use_cols`
- PR #2033 Add pip to conda environment files to fix warning
- PR #2028 CSV Reader: Fix reading of uncompressed files without a recognized file extension
- PR #2073 Fix an issue when gathering columns with NVCategory and nulls
- PR #2053 cudf::apply_boolean_mask return empty column for empty boolean mask
- PR #2066 exclude `IteratorTest.mean_var_output` test from debug build
- PR #2069 Fix JNI code to use read_csv and read_parquet APIs
- PR #2071 Fix bug with unfound transitive dependencies for GTests in Ubuntu 18.04
- PR #2089 Configure Sphinx to render params correctly
- PR #2091 Fix another bug with unfound transitive dependencies for `cudftestutils` in Ubuntu 18.04
- PR #2115 Just apply `--disable-new-dtags` instead of trying to define all the transitive dependencies
- PR #2106 Fix errors in JitCache tests caused by sharing of device memory between processes
- PR #2120 Fix errors in JitCache tests caused by running multiple threads on the same data
- PR #2102 Fix memory leak in groupby
- PR #2113 fixed typo in to_csv code example


# cudf 0.7.2 (16 May 2019)

## New Features

- PR #1735 Added overload for atomicAdd on int64. Streamlined implementation of custom atomic overloads.
- PR #1741 Add MultiIndex concatenation

## Bug Fixes

- PR #1718 Fix issue with SeriesGroupBy MultiIndex in dask-cudf
- PR #1734 Python: fix performance regression for groupby count() aggregations
- PR #1768 Cython: fix handling read only schema buffers in gpuarrow reader


# cudf 0.7.1 (11 May 2019)

## New Features

- PR #1702 Lazy load MultiIndex to return groupby performance to near optimal.

## Bug Fixes

- PR #1708 Fix handling of `datetime64[ms]` in `dataframe.select_dtypes`


# cuDF 0.7.0 (10 May 2019)

## New Features

- PR #982 Implement gdf_group_by_without_aggregations and gdf_unique_indices functions
- PR #1142 Add `GDF_BOOL` column type
- PR #1194 Implement overloads for CUDA atomic operations
- PR #1292 Implemented Bitwise binary ops AND, OR, XOR (&, |, ^)
- PR #1235 Add GPU-accelerated Parquet Reader
- PR #1335 Added local_dict arg in `DataFrame.query()`.
- PR #1282 Add Series and DataFrame.describe()
- PR #1356 Rolling windows
- PR #1381 Add DataFrame._get_numeric_data
- PR #1388 Add CODEOWNERS file to auto-request reviews based on where changes are made
- PR #1396 Add DataFrame.drop method
- PR #1413 Add DataFrame.melt method
- PR #1412 Add DataFrame.pop()
- PR #1419 Initial CSV writer function
- PR #1441 Add Series level cumulative ops (cumsum, cummin, cummax, cumprod)
- PR #1420 Add script to build and test on a local gpuCI image
- PR #1440 Add DatetimeColumn.min(), DatetimeColumn.max()
- PR #1455 Add Series.Shift via Numba kernel
- PR #1441 Add Series level cumulative ops (cumsum, cummin, cummax, cumprod)
- PR #1461 Add Python coverage test to gpu build
- PR #1445 Parquet Reader: Add selective reading of rows and row group
- PR #1532 Parquet Reader: Add support for INT96 timestamps
- PR #1516 Add Series and DataFrame.ndim
- PR #1556 Add libcudf C++ transition guide
- PR #1466 Add GPU-accelerated ORC Reader
- PR #1565 Add build script for nightly doc builds
- PR #1508 Add Series isna, isnull, and notna
- PR #1456 Add Series.diff() via Numba kernel
- PR #1588 Add Index `astype` typecasting
- PR #1301 MultiIndex support
- PR #1599 Level keyword supported in groupby
- PR #929 Add support operations to dataframe
- PR #1609 Groupby accept list of Series
- PR #1658 Support `group_keys=True` keyword in groupby method

## Improvements

- PR #1531 Refactor closures as private functions in gpuarrow
- PR #1404 Parquet reader page data decoding speedup
- PR #1076 Use `type_dispatcher` in join, quantiles, filter, segmented sort, radix sort and hash_groupby
- PR #1202 Simplify README.md
- PR #1149 CSV Reader: Change convertStrToValue() functions to `__device__` only
- PR #1238 Improve performance of the CUDA trie used in the CSV reader
- PR #1245 Use file cache for JIT kernels
- PR #1278 Update CONTRIBUTING for new conda environment yml naming conventions
- PR #1163 Refactored UnaryOps. Reduced API to two functions: `gdf_unary_math` and `gdf_cast`. Added `abs`, `-`, and `~` ops. Changed bindings to Cython
- PR #1284 Update docs version
- PR #1287 add exclude argument to cudf.select_dtype function
- PR #1286 Refactor some of the CSV Reader kernels into generic utility functions
- PR #1291 fillna in `Series.to_gpu_array()` and `Series.to_array()` can accept the scalar too now.
- PR #1005 generic `reduction` and `scan` support
- PR #1349 Replace modernGPU sort join with thrust.
- PR #1363 Add a dataframe.mean(...) that raises NotImplementedError to satisfy `dask.dataframe.utils.is_dataframe_like`
- PR #1319 CSV Reader: Use column wrapper for gdf_column output alloc/dealloc
- PR #1376 Change series quantile default to linear
- PR #1399 Replace CFFI bindings for NVTX functions with Cython bindings
- PR #1389 Refactored `set_null_count()`
- PR #1386 Added macros `GDF_TRY()`, `CUDF_TRY()` and `ASSERT_CUDF_SUCCEEDED()`
- PR #1435 Rework CMake and conda recipes to depend on installed libraries
- PR #1391 Tidy up bit-resolution-operation and bitmask class code
- PR #1439 Add cmake variable to enable compiling CUDA code with -lineinfo
- PR #1462 Add ability to read parquet files from arrow::io::RandomAccessFile
- PR #1453 Convert CSV Reader CFFI to Cython
- PR #1479 Convert Parquet Reader CFFI to Cython
- PR #1397 Add a utility function for producing an overflow-safe kernel launch grid configuration
- PR #1382 Add GPU parsing of nested brackets to cuIO parsing utilities
- PR #1481 Add cudf::table constructor to allocate a set of `gdf_column`s
- PR #1484 Convert GroupBy CFFI to Cython
- PR #1463 Allow and default melt keyword argument var_name to be None
- PR #1486 Parquet Reader: Use device_buffer rather than device_ptr
- PR #1525 Add cudatoolkit conda dependency
- PR #1520 Renamed `src/dataframe` to `src/table` and moved `table.hpp`. Made `types.hpp` to be type declarations only.
- PR #1492 Convert transpose CFFI to Cython
- PR #1495 Convert binary and unary ops CFFI to Cython
- PR #1503 Convert sorting and hashing ops CFFI to Cython
- PR #1522 Use latest release version in update-version CI script
- PR #1533 Remove stale join CFFI, fix memory leaks in join Cython
- PR #1521 Added `row_bitmask` to compute bitmask for rows of a table. Merged `valids_ops.cu` and `bitmask_ops.cu`
- PR #1553 Overload `hash_row` to avoid using intial hash values. Updated `gdf_hash` to select between overloads
- PR #1585 Updated `cudf::table` to maintain own copy of wrapped `gdf_column*`s
- PR #1559 Add `except +` to all Cython function definitions to catch C++ exceptions properly
- PR #1617 `has_nulls` and `column_dtypes` for `cudf::table`
- PR #1590 Remove CFFI from the build / install process entirely
- PR #1536 Convert gpuarrow CFFI to Cython
- PR #1655 Add `Column._pointer` as a way to access underlying `gdf_column*` of a `Column`
- PR #1655 Update readme conda install instructions for cudf version 0.6 and 0.7


## Bug Fixes

- PR #1233 Fix dtypes issue while adding the column to `str` dataframe.
- PR #1254 CSV Reader: fix data type detection for floating-point numbers in scientific notation
- PR #1289 Fix looping over each value instead of each category in concatenation
- PR #1293 Fix Inaccurate error message in join.pyx
- PR #1308 Add atomicCAS overload for `int8_t`, `int16_t`
- PR #1317 Fix catch polymorphic exception by reference in ipc.cu
- PR #1325 Fix dtype of null bitmasks to int8
- PR #1326 Update build documentation to use -DCMAKE_CXX11_ABI=ON
- PR #1334 Add "na_position" argument to CategoricalColumn sort_by_values
- PR #1321 Fix out of bounds warning when checking Bzip2 header
- PR #1359 Add atomicAnd/Or/Xor for integers
- PR #1354 Fix `fillna()` behaviour when replacing values with different dtypes
- PR #1347 Fixed core dump issue while passing dict_dtypes without column names in `cudf.read_csv()`
- PR #1379 Fixed build failure caused due to error: 'col_dtype' may be used uninitialized
- PR #1392 Update cudf Dockerfile and package_versions.sh
- PR #1385 Added INT8 type to `_schema_to_dtype` for use in GpuArrowReader
- PR #1393 Fixed a bug in `gdf_count_nonzero_mask()` for the case of 0 bits to count
- PR #1395 Update CONTRIBUTING to use the environment variable CUDF_HOME
- PR #1416 Fix bug at gdf_quantile_exact and gdf_quantile_appox
- PR #1421 Fix remove creation of series multiple times during `add_column()`
- PR #1405 CSV Reader: Fix memory leaks on read_csv() failure
- PR #1328 Fix CategoricalColumn to_arrow() null mask
- PR #1433 Fix NVStrings/categories includes
- PR #1432 Update NVStrings to 0.7.* to coincide with 0.7 development
- PR #1483 Modify CSV reader to avoid cropping blank quoted characters in non-string fields
- PR #1446 Merge 1275 hotfix from master into branch-0.7
- PR #1447 Fix legacy groupby apply docstring
- PR #1451 Fix hash join estimated result size is not correct
- PR #1454 Fix local build script improperly change directory permissions
- PR #1490 Require Dask 1.1.0+ for `is_dataframe_like` test or skip otherwise.
- PR #1491 Use more specific directories & groups in CODEOWNERS
- PR #1497 Fix Thrust issue on CentOS caused by missing default constructor of host_vector elements
- PR #1498 Add missing include guard to device_atomics.cuh and separated DEVICE_ATOMICS_TEST
- PR #1506 Fix csv-write call to updated NVStrings method
- PR #1510 Added nvstrings `fillna()` function
- PR #1507 Parquet Reader: Default string data to GDF_STRING
- PR #1535 Fix doc issue to ensure correct labelling of cudf.series
- PR #1537 Fix `undefined reference` link error in HashPartitionTest
- PR #1548 Fix ci/local/build.sh README from using an incorrect image example
- PR #1551 CSV Reader: Fix integer column name indexing
- PR #1586 Fix broken `scalar_wrapper::operator==`
- PR #1591 ORC/Parquet Reader: Fix missing import for FileNotFoundError exception
- PR #1573 Parquet Reader: Fix crash due to clash with ORC reader datasource
- PR #1607 Revert change of `column.to_dense_buffer` always return by copy for performance concerns
- PR #1618 ORC reader: fix assert & data output when nrows/skiprows isn't aligned to stripe boundaries
- PR #1631 Fix failure of TYPES_TEST on some gcc-7 based systems.
- PR #1641 CSV Reader: Fix skip_blank_lines behavior with Windows line terminators (\r\n)
- PR #1648 ORC reader: fix non-deterministic output when skiprows is non-zero
- PR #1676 Fix groupby `as_index` behaviour with `MultiIndex`
- PR #1659 Fix bug caused by empty groupbys and multiindex slicing throwing exceptions
- PR #1656 Correct Groupby failure in dask when un-aggregable columns are left in dataframe.
- PR #1689 Fix groupby performance regression
- PR #1694 Add Cython as a runtime dependency since it's required in `setup.py`


# cuDF 0.6.1 (25 Mar 2019)

## Bug Fixes

- PR #1275 Fix CentOS exception in DataFrame.hash_partition from using value "returned" by a void function


# cuDF 0.6.0 (22 Mar 2019)

## New Features

- PR #760 Raise `FileNotFoundError` instead of `GDF_FILE_ERROR` in `read_csv` if the file does not exist
- PR #539 Add Python bindings for replace function
- PR #823 Add Doxygen configuration to enable building HTML documentation for libcudf C/C++ API
- PR #807 CSV Reader: Add byte_range parameter to specify the range in the input file to be read
- PR #857 Add Tail method for Series/DataFrame and update Head method to use iloc
- PR #858 Add series feature hashing support
- PR #871 CSV Reader: Add support for NA values, including user specified strings
- PR #893 Adds PyArrow based parquet readers / writers to Python, fix category dtype handling, fix arrow ingest buffer size issues
- PR #867 CSV Reader: Add support for ignoring blank lines and comment lines
- PR #887 Add Series digitize method
- PR #895 Add Series groupby
- PR #898 Add DataFrame.groupby(level=0) support
- PR #920 Add feather, JSON, HDF5 readers / writers from PyArrow / Pandas
- PR #888 CSV Reader: Add prefix parameter for column names, used when parsing without a header
- PR #913 Add DLPack support: convert between cuDF DataFrame and DLTensor
- PR #939 Add ORC reader from PyArrow
- PR #918 Add Series.groupby(level=0) support
- PR #906 Add binary and comparison ops to DataFrame
- PR #958 Support unary and binary ops on indexes
- PR #964 Add `rename` method to `DataFrame`, `Series`, and `Index`
- PR #985 Add `Series.to_frame` method
- PR #985 Add `drop=` keyword to reset_index method
- PR #994 Remove references to pygdf
- PR #990 Add external series groupby support
- PR #988 Add top-level merge function to cuDF
- PR #992 Add comparison binaryops to DateTime columns
- PR #996 Replace relative path imports with absolute paths in tests
- PR #995 CSV Reader: Add index_col parameter to specify the column name or index to be used as row labels
- PR #1004 Add `from_gpu_matrix` method to DataFrame
- PR #997 Add property index setter
- PR #1007 Replace relative path imports with absolute paths in cudf
- PR #1013 select columns with df.columns
- PR #1016 Rename Series.unique_count() to nunique() to match pandas API
- PR #947 Prefixsum to handle nulls and float types
- PR #1029 Remove rest of relative path imports
- PR #1021 Add filtered selection with assignment for Dataframes
- PR #872 Adding NVCategory support to cudf apis
- PR #1052 Add left/right_index and left/right_on keywords to merge
- PR #1091 Add `indicator=` and `suffixes=` keywords to merge
- PR #1107 Add unsupported keywords to Series.fillna
- PR #1032 Add string support to cuDF python
- PR #1136 Removed `gdf_concat`
- PR #1153 Added function for getting the padded allocation size for valid bitmask
- PR #1148 Add cudf.sqrt for dataframes and Series
- PR #1159 Add Python bindings for libcudf dlpack functions
- PR #1155 Add __array_ufunc__ for DataFrame and Series for sqrt
- PR #1168 to_frame for series accepts a name argument


## Improvements

- PR #1218 Add dask-cudf page to API docs
- PR #892 Add support for heterogeneous types in binary ops with JIT
- PR #730 Improve performance of `gdf_table` constructor
- PR #561 Add Doxygen style comments to Join CUDA functions
- PR #813 unified libcudf API functions by replacing gpu_ with gdf_
- PR #822 Add support for `__cuda_array_interface__` for ingest
- PR #756 Consolidate common helper functions from unordered map and multimap
- PR #753 Improve performance of groupby sum and average, especially for cases with few groups.
- PR #836 Add ingest support for arrow chunked arrays in Column, Series, DataFrame creation
- PR #763 Format doxygen comments for csv_read_arg struct
- PR #532 CSV Reader: Use type dispatcher instead of switch block
- PR #694 Unit test utilities improvements
- PR #878 Add better indexing to Groupby
- PR #554 Add `empty` method and `is_monotonic` attribute to `Index`
- PR #1040 Fixed up Doxygen comment tags
- PR #909 CSV Reader: Avoid host->device->host copy for header row data
- PR #916 Improved unit testing and error checking for `gdf_column_concat`
- PR #941 Replace `numpy` call in `Series.hash_encode` with `numba`
- PR #942 Added increment/decrement operators for wrapper types
- PR #943 Updated `count_nonzero_mask` to return `num_rows` when the mask is null
- PR #952 Added trait to map C++ type to `gdf_dtype`
- PR #966 Updated RMM submodule.
- PR #998 Add IO reader/writer modules to API docs, fix for missing cudf.Series docs
- PR #1017 concatenate along columns for Series and DataFrames
- PR #1002 Support indexing a dataframe with another boolean dataframe
- PR #1018 Better concatenation for Series and Dataframes
- PR #1036 Use Numpydoc style docstrings
- PR #1047 Adding gdf_dtype_extra_info to gdf_column_view_augmented
- PR #1054 Added default ctor to SerialTrieNode to overcome Thrust issue in CentOS7 + CUDA10
- PR #1024 CSV Reader: Add support for hexadecimal integers in integral-type columns
- PR #1033 Update `fillna()` to use libcudf function `gdf_replace_nulls`
- PR #1066 Added inplace assignment for columns and select_dtypes for dataframes
- PR #1026 CSV Reader: Change the meaning and type of the quoting parameter to match Pandas
- PR #1100 Adds `CUDF_EXPECTS` error-checking macro
- PR #1092 Fix select_dtype docstring
- PR #1111 Added cudf::table
- PR #1108 Sorting for datetime columns
- PR #1120 Return a `Series` (not a `Column`) from `Series.cat.set_categories()`
- PR #1128 CSV Reader: The last data row does not need to be line terminated
- PR #1183 Bump Arrow version to 0.12.1
- PR #1208 Default to CXX11_ABI=ON
- PR #1252 Fix NVStrings dependencies for cuda 9.2 and 10.0
- PR #2037 Optimize the existing `gather` and `scatter` routines in `libcudf`

## Bug Fixes

- PR #821 Fix flake8 issues revealed by flake8 update
- PR #808 Resolved renamed `d_columns_valids` variable name
- PR #820 CSV Reader: fix the issue where reader adds additional rows when file uses \r\n as a line terminator
- PR #780 CSV Reader: Fix scientific notation parsing and null values for empty quotes
- PR #815 CSV Reader: Fix data parsing when tabs are present in the input CSV file
- PR #850 Fix bug where left joins where the left df has 0 rows causes a crash
- PR #861 Fix memory leak by preserving the boolean mask index
- PR #875 Handle unnamed indexes in to/from arrow functions
- PR #877 Fix ingest of 1 row arrow tables in from arrow function
- PR #876 Added missing `<type_traits>` include
- PR #889 Deleted test_rmm.py which has now moved to RMM repo
- PR #866 Merge v0.5.1 numpy ABI hotfix into 0.6
- PR #917 value_counts return int type on empty columns
- PR #611 Renamed `gdf_reduce_optimal_output_size()` -> `gdf_reduction_get_intermediate_output_size()`
- PR #923 fix index for negative slicing for cudf dataframe and series
- PR #927 CSV Reader: Fix category GDF_CATEGORY hashes not being computed properly
- PR #921 CSV Reader: Fix parsing errors with delim_whitespace, quotations in the header row, unnamed columns
- PR #933 Fix handling objects of all nulls in series creation
- PR #940 CSV Reader: Fix an issue where the last data row is missing when using byte_range
- PR #945 CSV Reader: Fix incorrect datetime64 when milliseconds or space separator are used
- PR #959 Groupby: Problem with column name lookup
- PR #950 Converting dataframe/recarry with non-contiguous arrays
- PR #963 CSV Reader: Fix another issue with missing data rows when using byte_range
- PR #999 Fix 0 sized kernel launches and empty sort_index exception
- PR #993 Fix dtype in selecting 0 rows from objects
- PR #1009 Fix performance regression in `to_pandas` method on DataFrame
- PR #1008 Remove custom dask communication approach
- PR #1001 CSV Reader: Fix a memory access error when reading a large (>2GB) file with date columns
- PR #1019 Binary Ops: Fix error when one input column has null mask but other doesn't
- PR #1014 CSV Reader: Fix false positives in bool value detection
- PR #1034 CSV Reader: Fix parsing floating point precision and leading zero exponents
- PR #1044 CSV Reader: Fix a segfault when byte range aligns with a page
- PR #1058 Added support for `DataFrame.loc[scalar]`
- PR #1060 Fix column creation with all valid nan values
- PR #1073 CSV Reader: Fix an issue where a column name includes the return character
- PR #1090 Updating Doxygen Comments
- PR #1080 Fix dtypes returned from loc / iloc because of lists
- PR #1102 CSV Reader: Minor fixes and memory usage improvements
- PR #1174: Fix release script typo
- PR #1137 Add prebuild script for CI
- PR #1118 Enhanced the `DataFrame.from_records()` feature
- PR #1129 Fix join performance with index parameter from using numpy array
- PR #1145 Issue with .agg call on multi-column dataframes
- PR #908 Some testing code cleanup
- PR #1167 Fix issue with null_count not being set after inplace fillna()
- PR #1184 Fix iloc performance regression
- PR #1185 Support left_on/right_on and also on=str in merge
- PR #1200 Fix allocating bitmasks with numba instead of rmm in allocate_mask function
- PR #1213 Fix bug with csv reader requesting subset of columns using wrong datatype
- PR #1223 gpuCI: Fix label on rapidsai channel on gpu build scripts
- PR #1242 Add explicit Thrust exec policy to fix NVCATEGORY_TEST segfault on some platforms
- PR #1246 Fix categorical tests that failed due to bad implicit type conversion
- PR #1255 Fix overwriting conda package main label uploads
- PR #1259 Add dlpack includes to pip build


# cuDF 0.5.1 (05 Feb 2019)

## Bug Fixes

- PR #842 Avoid using numpy via cimport to prevent ABI issues in Cython compilation


# cuDF 0.5.0 (28 Jan 2019)

## New Features

- PR #722 Add bzip2 decompression support to `read_csv()`
- PR #693 add ZLIB-based GZIP/ZIP support to `read_csv_strings()`
- PR #411 added null support to gdf_order_by (new API) and cudf_table::sort
- PR #525 Added GitHub Issue templates for bugs, documentation, new features, and questions
- PR #501 CSV Reader: Add support for user-specified decimal point and thousands separator to read_csv_strings()
- PR #455 CSV Reader: Add support for user-specified decimal point and thousands separator to read_csv()
- PR #439 add `DataFrame.drop` method similar to pandas
- PR #356 add `DataFrame.transpose` method and `DataFrame.T` property similar to pandas
- PR #505 CSV Reader: Add support for user-specified boolean values
- PR #350 Implemented Series replace function
- PR #490 Added print_env.sh script to gather relevant environment details when reporting cuDF issues
- PR #474 add ZLIB-based GZIP/ZIP support to `read_csv()`
- PR #547 Added melt similar to `pandas.melt()`
- PR #491 Add CI test script to check for updates to CHANGELOG.md in PRs
- PR #550 Add CI test script to check for style issues in PRs
- PR #558 Add CI scripts for cpu-based conda and gpu-based test builds
- PR #524 Add Boolean Indexing
- PR #564 Update python `sort_values` method to use updated libcudf `gdf_order_by` API
- PR #509 CSV Reader: Input CSV file can now be passed in as a text or a binary buffer
- PR #607 Add `__iter__` and iteritems to DataFrame class
- PR #643 added a new api gdf_replace_nulls that allows a user to replace nulls in a column

## Improvements

- PR #426 Removed sort-based groupby and refactored existing groupby APIs. Also improves C++/CUDA compile time.
- PR #461 Add `CUDF_HOME` variable in README.md to replace relative pathing.
- PR #472 RMM: Created centralized rmm::device_vector alias and rmm::exec_policy
- PR #500 Improved the concurrent hash map class to support partitioned (multi-pass) hash table building.
- PR #454 Improve CSV reader docs and examples
- PR #465 Added templated C++ API for RMM to avoid explicit cast to `void**`
- PR #513 `.gitignore` tweaks
- PR #521 Add `assert_eq` function for testing
- PR #502 Simplify Dockerfile for local dev, eliminate old conda/pip envs
- PR #549 Adds `-rdynamic` compiler flag to nvcc for Debug builds
- PR #472 RMM: Created centralized rmm::device_vector alias and rmm::exec_policy
- PR #577 Added external C++ API for scatter/gather functions
- PR #500 Improved the concurrent hash map class to support partitioned (multi-pass) hash table building
- PR #583 Updated `gdf_size_type` to `int`
- PR #500 Improved the concurrent hash map class to support partitioned (multi-pass) hash table building
- PR #617 Added .dockerignore file. Prevents adding stale cmake cache files to the docker container
- PR #658 Reduced `JOIN_TEST` time by isolating overflow test of hash table size computation
- PR #664 Added Debuging instructions to README
- PR #651 Remove noqa marks in `__init__.py` files
- PR #671 CSV Reader: uncompressed buffer input can be parsed without explicitly specifying compression as None
- PR #684 Make RMM a submodule
- PR #718 Ensure sum, product, min, max methods pandas compatibility on empty datasets
- PR #720 Refactored Index classes to make them more Pandas-like, added CategoricalIndex
- PR #749 Improve to_arrow and from_arrow Pandas compatibility
- PR #766 Remove TravisCI references, remove unused variables from CMake, fix ARROW_VERSION in Cmake
- PR #773 Add build-args back to Dockerfile and handle dependencies based on environment yml file
- PR #781 Move thirdparty submodules to root and symlink in /cpp
- PR #843 Fix broken cudf/python API examples, add new methods to the API index

## Bug Fixes

- PR #569 CSV Reader: Fix days being off-by-one when parsing some dates
- PR #531 CSV Reader: Fix incorrect parsing of quoted numbers
- PR #465 Added templated C++ API for RMM to avoid explicit cast to `void**`
- PR #473 Added missing <random> include
- PR #478 CSV Reader: Add api support for auto column detection, header, mangle_dupe_cols, usecols
- PR #495 Updated README to correct where cffi pytest should be executed
- PR #501 Fix the intermittent segfault caused by the `thousands` and `compression` parameters in the csv reader
- PR #502 Simplify Dockerfile for local dev, eliminate old conda/pip envs
- PR #512 fix bug for `on` parameter in `DataFrame.merge` to allow for None or single column name
- PR #511 Updated python/cudf/bindings/join.pyx to fix cudf merge printing out dtypes
- PR #513 `.gitignore` tweaks
- PR #521 Add `assert_eq` function for testing
- PR #537 Fix CMAKE_CUDA_STANDARD_REQURIED typo in CMakeLists.txt
- PR #447 Fix silent failure in initializing DataFrame from generator
- PR #545 Temporarily disable csv reader thousands test to prevent segfault (test re-enabled in PR #501)
- PR #559 Fix Assertion error while using `applymap` to change the output dtype
- PR #575 Update `print_env.sh` script to better handle missing commands
- PR #612 Prevent an exception from occuring with true division on integer series.
- PR #630 Fix deprecation warning for `pd.core.common.is_categorical_dtype`
- PR #622 Fix Series.append() behaviour when appending values with different numeric dtype
- PR #603 Fix error while creating an empty column using None.
- PR #673 Fix array of strings not being caught in from_pandas
- PR #644 Fix return type and column support of dataframe.quantile()
- PR #634 Fix create `DataFrame.from_pandas()` with numeric column names
- PR #654 Add resolution check for GDF_TIMESTAMP in Join
- PR #648 Enforce one-to-one copy required when using `numba>=0.42.0`
- PR #645 Fix cmake build type handling not setting debug options when CMAKE_BUILD_TYPE=="Debug"
- PR #669 Fix GIL deadlock when launching multiple python threads that make Cython calls
- PR #665 Reworked the hash map to add a way to report the destination partition for a key
- PR #670 CMAKE: Fix env include path taking precedence over libcudf source headers
- PR #674 Check for gdf supported column types
- PR #677 Fix 'gdf_csv_test_Dates' gtest failure due to missing nrows parameter
- PR #604 Fix the parsing errors while reading a csv file using `sep` instead of `delimiter`.
- PR #686 Fix converting nulls to NaT values when converting Series to Pandas/Numpy
- PR #689 CSV Reader: Fix behavior with skiprows+header to match pandas implementation
- PR #691 Fixes Join on empty input DFs
- PR #706 CSV Reader: Fix broken dtype inference when whitespace is in data
- PR #717 CSV reader: fix behavior when parsing a csv file with no data rows
- PR #724 CSV Reader: fix build issue due to parameter type mismatch in a std::max call
- PR #734 Prevents reading undefined memory in gpu_expand_mask_bits numba kernel
- PR #747 CSV Reader: fix an issue where CUDA allocations fail with some large input files
- PR #750 Fix race condition for handling NVStrings in CMake
- PR #719 Fix merge column ordering
- PR #770 Fix issue where RMM submodule pointed to wrong branch and pin other to correct branches
- PR #778 Fix hard coded ABI off setting
- PR #784 Update RMM submodule commit-ish and pip paths
- PR #794 Update `rmm::exec_policy` usage to fix segmentation faults when used as temprory allocator.
- PR #800 Point git submodules to branches of forks instead of exact commits


# cuDF 0.4.0 (05 Dec 2018)

## New Features

- PR #398 add pandas-compatible `DataFrame.shape()` and `Series.shape()`
- PR #394 New documentation feature "10 Minutes to cuDF"
- PR #361 CSV Reader: Add support for strings with delimiters

## Improvements

 - PR #436 Improvements for type_dispatcher and wrapper structs
 - PR #429 Add CHANGELOG.md (this file)
 - PR #266 use faster CUDA-accelerated DataFrame column/Series concatenation.
 - PR #379 new C++ `type_dispatcher` reduces code complexity in supporting many data types.
 - PR #349 Improve performance for creating columns from memoryview objects
 - PR #445 Update reductions to use type_dispatcher. Adds integer types support to sum_of_squares.
 - PR #448 Improve installation instructions in README.md
 - PR #456 Change default CMake build to Release, and added option for disabling compilation of tests

## Bug Fixes

 - PR #444 Fix csv_test CUDA too many resources requested fail.
 - PR #396 added missing output buffer in validity tests for groupbys.
 - PR #408 Dockerfile updates for source reorganization
 - PR #437 Add cffi to Dockerfile conda env, fixes "cannot import name 'librmm'"
 - PR #417 Fix `map_test` failure with CUDA 10
 - PR #414 Fix CMake installation include file paths
 - PR #418 Properly cast string dtypes to programmatic dtypes when instantiating columns
 - PR #427 Fix and tests for Concatenation illegal memory access with nulls


# cuDF 0.3.0 (23 Nov 2018)

## New Features

 - PR #336 CSV Reader string support

## Improvements

 - PR #354 source code refactored for better organization. CMake build system overhaul. Beginning of transition to Cython bindings.
 - PR #290 Add support for typecasting to/from datetime dtype
 - PR #323 Add handling pyarrow boolean arrays in input/out, add tests
 - PR #325 GDF_VALIDITY_UNSUPPORTED now returned for algorithms that don't support non-empty valid bitmasks
 - PR #381 Faster InputTooLarge Join test completes in ms rather than minutes.
 - PR #373 .gitignore improvements
 - PR #367 Doc cleanup & examples for DataFrame methods
 - PR #333 Add Rapids Memory Manager documentation
 - PR #321 Rapids Memory Manager adds file/line location logging and convenience macros
 - PR #334 Implement DataFrame `__copy__` and `__deepcopy__`
 - PR #271 Add NVTX ranges to pygdf
 - PR #311 Document system requirements for conda install

## Bug Fixes

 - PR #337 Retain index on `scale()` function
 - PR #344 Fix test failure due to PyArrow 0.11 Boolean handling
 - PR #364 Remove noexcept from managed_allocator;  CMakeLists fix for NVstrings
 - PR #357 Fix bug that made all series be considered booleans for indexing
 - PR #351 replace conda env configuration for developers
 - PRs #346 #360 Fix CSV reading of negative numbers
 - PR #342 Fix CMake to use conda-installed nvstrings
 - PR #341 Preserve categorical dtype after groupby aggregations
 - PR #315 ReadTheDocs build update to fix missing libcuda.so
 - PR #320 FIX out-of-bounds access error in reductions.cu
 - PR #319 Fix out-of-bounds memory access in libcudf count_valid_bits
 - PR #303 Fix printing empty dataframe


# cuDF 0.2.0 and cuDF 0.1.0

These were initial releases of cuDF based on previously separate pyGDF and libGDF libraries.<|MERGE_RESOLUTION|>--- conflicted
+++ resolved
@@ -38,11 +38,8 @@
 - PR #4067 Removed unused `CATEGORY` type ID.
 - PR #3891 Port NVStrings (r)split_record to contiguous_(r)split_record
 - PR #4064 Add cudaGetDeviceCount to JNI layer
-<<<<<<< HEAD
+- PR #4079 Simply use `mask.size` to create the array view
 - PR #4081 Copy from `Buffer`'s pointer directly to host
-=======
-- PR #4079 Simply use `mask.size` to create the array view
->>>>>>> 0f431a38
 
 ## Bug Fixes
 
