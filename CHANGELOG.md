# cuDF 0.7.0 (Date TBD)

## New Features

...

## Improvements

...

## Bug Fixes

...


# cuDF 0.6.0 (Date TBD)

## New Features

- PR #760 Raise `FileNotFoundError` instead of `GDF_FILE_ERROR` in `read_csv` if the file does not exist
- PR #539 Add Python bindings for replace function
- PR #823 Add Doxygen configuration to enable building HTML documentation for libcudf C/C++ API
- PR #807 CSV Reader: Add byte_range parameter to specify the range in the input file to be read
- PR #857 Add Tail method for Series/DataFrame and update Head method to use iloc
- PR #858 Add series feature hashing support
- PR #871 CSV Reader: Add support for NA values, including user specified strings
- PR #893 Adds PyArrow based parquet readers / writers to Python, fix category dtype handling, fix arrow ingest buffer size issues
- PR #867 CSV Reader: Add support for ignoring blank lines and comment lines
- PR #887 Add Series digitize method
- PR #895 Add Series groupby
- PR #898 Add DataFrame.groupby(level=0) support
- PR #920 Add feather, JSON, HDF5 readers / writers from PyArrow / Pandas
- PR #888 CSV Reader: Add prefix parameter for column names, used when parsing without a header
- PR #939 Add ORC reader from PyArrow
- PR #918 Add Series.groupby(level=0) support
- PR #906 Add binary and comparison ops to DataFrame
- PR #958 Support unary and binary ops on indexes
- PR #964 Add `rename` method to `DataFrame`, `Series`, and `Index`
- PR #985 Add `Series.to_frame` method
- PR #985 Add `drop=` keyword to reset_index method
- PR #994 Remove references to pygdf
- PR #990 Add external series groupby support
- PR #988 Add top-level merge function to cuDF
- PR #992 Add comparison binaryops to DateTime columns
- PR #996 Replace relative path imports with absolute paths in tests
- PR #995 CSV Reader: Add index_col parameter to specify the column name or index to be used as row labels
- PR #1004 Add `from_gpu_matrix` method to DataFrame
- PR #997 Add property index setter
- PR #1007 Replace relative path imports with absolute paths in cudf
- PR #1013 select columns with df.columns
- PR #1016 Rename Series.unique_count() to nunique() to match pandas API
- PR #947 Prefixsum to handle nulls and float types
- PR #1029 Remove rest of relative path imports
- PR #1021 Add filtered selection with assignment for Dataframes
- PR #1052 Add left/right_index and left/right_on keywords to merge
- PR #1091 Add `indicator=` and `suffixes=` keywords to merge
- PR #1107 Add unsupported keywords to Series.fillna

## Improvements

- PR #730 Improve performance of `gdf_table` constructor
- PR #561 Add Doxygen style comments to Join CUDA functions
- PR #813 unified libcudf API functions by replacing gpu_ with gdf_
- PR #822 Add support for `__cuda_array_interface__` for ingest
- PR #756 Consolidate common helper functions from unordered map and multimap
- PR #753 Improve performance of groupby sum and average, especially for cases with few groups.
- PR #836 Add ingest support for arrow chunked arrays in Column, Series, DataFrame creation
- PR #763 Format doxygen comments for csv_read_arg struct
- PR #532 CSV Reader: Use type dispatcher instead of switch block
- PR #694 Unit test utilities improvements
- PR #878 Add better indexing to Groupby
- PR #554 Add `empty` method and `is_monotonic` attribute to `Index`
- PR #1040 Fixed up Doxygen comment tags
- PR #909 CSV Reader: Avoid host->device->host copy for header row data
- PR #916 Improved unit testing and error checking for `gdf_column_concat`
- PR #941 Replace `numpy` call in `Series.hash_encode` with `numba`
- PR #943 Updated `count_nonzero_mask` to return `num_rows` when the mask is null
- PR #942 Added increment/decrement operators for wrapper types
- PR #943 Updated `count_nonzero_mask` to return `num_rows` when the mask is null
- PR #952 Added trait to map C++ type to `gdf_dtype`
- PR #966 Updated RMM submodule.
- PR #998 Add IO reader/writer modules to API docs, fix for missing cudf.Series docs
- PR #1017 concatenate along columns for Series and DataFrames
- PR #1002 Support indexing a dataframe with another boolean dataframe
- PR #1018 Better concatenation for Series and Dataframes
- PR #1036 Use Numpydoc style docstrings
- PR #1047 Adding gdf_dtype_extra_info to gdf_column_view_augmented
- PR #1054 Added default ctor to SerialTrieNode to overcome Thrust issue in CentOS7 + CUDA10
- PR #1024 CSV Reader: Add support for hexadecimal integers in integral-type columns
- PR #1066 Added inplace assignment for columns and select_dtypes for dataframes
- PR #1026 CSV Reader: Change the meaning and type of the quoting parameter to match Pandas
- PR #1092 Fix select_dtype docstring
- PR #1111 Added cudf::table
- PR #1108 Sorting for datetime columns
- PR #1120 Return a `Series` (not a `Column`) from `Series.cat.set_categories()`

## Bug Fixes

- PR #821 Fix flake8 issues revealed by flake8 update
- PR #808 Resolved renamed `d_columns_valids` variable name
- PR #820 SCV Reader: fix the issue where reader adds additional rows when file uses \r\n as a line terminator
- PR #780 CSV Reader: Fix scientific notation parsing and null values for empty quotes
- PR #815 CSV Reader: Fix data parsing when tabs are present in the input CSV file
- PR #850 Fix bug where left joins where the left df has 0 rows causes a crash
- PR #861 Fix memory leak by preserving the boolean mask index
- PR #875 Handle unnamed indexes in to/from arrow functions
- PR #877 Fix ingest of 1 row arrow tables in from arrow function
- PR #876 Added missing `<type_traits>` include
- PR #889 Deleted test_rmm.py which has now moved to RMM repo
- PR #866 Merge v0.5.1 numpy ABI hotfix into 0.6
- PR #917 value_counts return int type on empty columns
- PR #611 Renamed `gdf_reduce_optimal_output_size()` -> `gdf_reduction_get_intermediate_output_size()`
- PR #923 fix index for negative slicing for cudf dataframe and series
- PR #927 CSV Reader: Fix category GDF_CATEGORY hashes not being computed properly
- PR #921 CSV Reader: Fix parsing errors with delim_whitespace, quotations in the header row, unnamed columns
- PR #933 Fix handling objects of all nulls in series creation
- PR #940 CSV Reader: Fix an issue where the last data row is missing when using byte_range
- PR #945 CSV Reader: Fix incorrect datetime64 when milliseconds or space separator are used
- PR #959 Groupby: Problem with column name lookup
- PR #950 Converting dataframe/recarry with non-contiguous arrays
- PR #963 CSV Reader: Fix another issue with missing data rows when using byte_range
- PR #999 Fix 0 sized kernel launches and empty sort_index exception
- PR #993 Fix dtype in selecting 0 rows from objects
- PR #1009 Fix performance regression in `to_pandas` method on DataFrame
- PR #1008 Remove custom dask communication approach
- PR #1001 CSV Reader: Fix a memory access error when reading a large (>2GB) file with date columns
- PR #1019 Binary Ops: Fix error when one input column has null mask but other doesn't
- PR #1014 CSV Reader: Fix false positives in bool value detection
- PR #1034 CSV Reader: Fix parsing floating point precision and leading zero exponents
- PR #1044 CSV Reader: Fix a segfault when byte range aligns with a page
- PR #1058 Added support for `DataFrame.loc[scalar]`
- PR #1060 Fix column creation with all valid nan values
- PR #1073 CSV Reader: Fix an issue where a column name includes the return character
- PR #1080 Fix dtypes returned from loc / iloc because of lists
- PR #1102 CSV Reader: Minor fixes and memory usage improvements
<<<<<<< HEAD

=======
- PR #1118 Enhanced the `DataFrame.from_records()` feature
>>>>>>> 214fba57

# cuDF 0.5.1 (05 Feb 2019)

## Bug Fixes

- PR #842 Avoid using numpy via cimport to prevent ABI issues in Cython compilation


# cuDF 0.5.0 (28 Jan 2019)

## New Features

- PR #722 Add bzip2 decompression support to `read_csv()`
- PR #693 add ZLIB-based GZIP/ZIP support to `read_csv_strings()`
- PR #411 added null support to gdf_order_by (new API) and cudf_table::sort
- PR #525 Added GitHub Issue templates for bugs, documentation, new features, and questions
- PR #501 CSV Reader: Add support for user-specified decimal point and thousands separator to read_csv_strings()
- PR #455 CSV Reader: Add support for user-specified decimal point and thousands separator to read_csv()
- PR #439 add `DataFrame.drop` method similar to pandas
- PR #356 add `DataFrame.transpose` method and `DataFrame.T` property similar to pandas
- PR #505 CSV Reader: Add support for user-specified boolean values
- PR #350 Implemented Series replace function
- PR #490 Added print_env.sh script to gather relevant environment details when reporting cuDF issues
- PR #474 add ZLIB-based GZIP/ZIP support to `read_csv()`
- PR #547 Added melt similar to `pandas.melt()`
- PR #491 Add CI test script to check for updates to CHANGELOG.md in PRs
- PR #550 Add CI test script to check for style issues in PRs
- PR #558 Add CI scripts for cpu-based conda and gpu-based test builds
- PR #524 Add Boolean Indexing
- PR #564 Update python `sort_values` method to use updated libcudf `gdf_order_by` API
- PR #509 CSV Reader: Input CSV file can now be passed in as a text or a binary buffer
- PR #607 Add `__iter__` and iteritems to DataFrame class
- PR #643 added a new api gdf_replace_nulls that allows a user to replace nulls in a column

## Improvements

- PR #426 Removed sort-based groupby and refactored existing groupby APIs. Also improves C++/CUDA compile time.
- PR #461 Add `CUDF_HOME` variable in README.md to replace relative pathing.
- PR #472 RMM: Created centralized rmm::device_vector alias and rmm::exec_policy
- PR #500 Improved the concurrent hash map class to support partitioned (multi-pass) hash table building.
- PR #454 Improve CSV reader docs and examples
- PR #465 Added templated C++ API for RMM to avoid explicit cast to `void**`
- PR #513 `.gitignore` tweaks
- PR #521 Add `assert_eq` function for testing
- PR #502 Simplify Dockerfile for local dev, eliminate old conda/pip envs
- PR #549 Adds `-rdynamic` compiler flag to nvcc for Debug builds
- PR #472 RMM: Created centralized rmm::device_vector alias and rmm::exec_policy
- PR #577 Added external C++ API for scatter/gather functions
- PR #500 Improved the concurrent hash map class to support partitioned (multi-pass) hash table building
- PR #583 Updated `gdf_size_type` to `int`
- PR #500 Improved the concurrent hash map class to support partitioned (multi-pass) hash table building
- PR #617 Added .dockerignore file. Prevents adding stale cmake cache files to the docker container
- PR #658 Reduced `JOIN_TEST` time by isolating overflow test of hash table size computation
- PR #664 Added Debuging instructions to README
- PR #651 Remove noqa marks in `__init__.py` files
- PR #671 CSV Reader: uncompressed buffer input can be parsed without explicitly specifying compression as None
- PR #684 Make RMM a submodule
- PR #718 Ensure sum, product, min, max methods pandas compatibility on empty datasets
- PR #720 Refactored Index classes to make them more Pandas-like, added CategoricalIndex
- PR #749 Improve to_arrow and from_arrow Pandas compatibility
- PR #766 Remove TravisCI references, remove unused variables from CMake, fix ARROW_VERSION in Cmake
- PR #773 Add build-args back to Dockerfile and handle dependencies based on environment yml file
- PR #781 Move thirdparty submodules to root and symlink in /cpp
- PR #843 Fix broken cudf/python API examples, add new methods to the API index

## Bug Fixes

- PR #569 CSV Reader: Fix days being off-by-one when parsing some dates
- PR #531 CSV Reader: Fix incorrect parsing of quoted numbers
- PR #465 Added templated C++ API for RMM to avoid explicit cast to `void**`
- PR #473 Added missing <random> include
- PR #478 CSV Reader: Add api support for auto column detection, header, mangle_dupe_cols, usecols
- PR #495 Updated README to correct where cffi pytest should be executed
- PR #501 Fix the intermittent segfault caused by the `thousands` and `compression` parameters in the csv reader
- PR #502 Simplify Dockerfile for local dev, eliminate old conda/pip envs
- PR #512 fix bug for `on` parameter in `DataFrame.merge` to allow for None or single column name
- PR #511 Updated python/cudf/bindings/join.pyx to fix cudf merge printing out dtypes
- PR #513 `.gitignore` tweaks
- PR #521 Add `assert_eq` function for testing
- PR #537 Fix CMAKE_CUDA_STANDARD_REQURIED typo in CMakeLists.txt
- PR #447 Fix silent failure in initializing DataFrame from generator
- PR #545 Temporarily disable csv reader thousands test to prevent segfault (test re-enabled in PR #501)
- PR #559 Fix Assertion error while using `applymap` to change the output dtype
- PR #575 Update `print_env.sh` script to better handle missing commands
- PR #612 Prevent an exception from occuring with true division on integer series.
- PR #630 Fix deprecation warning for `pd.core.common.is_categorical_dtype`
- PR #622 Fix Series.append() behaviour when appending values with different numeric dtype
- PR #603 Fix error while creating an empty column using None.
- PR #673 Fix array of strings not being caught in from_pandas
- PR #644 Fix return type and column support of dataframe.quantile()
- PR #634 Fix create `DataFrame.from_pandas()` with numeric column names
- PR #654 Add resolution check for GDF_TIMESTAMP in Join
- PR #648 Enforce one-to-one copy required when using `numba>=0.42.0`
- PR #645 Fix cmake build type handling not setting debug options when CMAKE_BUILD_TYPE=="Debug"
- PR #669 Fix GIL deadlock when launching multiple python threads that make Cython calls
- PR #665 Reworked the hash map to add a way to report the destination partition for a key
- PR #670 CMAKE: Fix env include path taking precedence over libcudf source headers
- PR #674 Check for gdf supported column types
- PR #677 Fix 'gdf_csv_test_Dates' gtest failure due to missing nrows parameter
- PR #604 Fix the parsing errors while reading a csv file using `sep` instead of `delimiter`.
- PR #686 Fix converting nulls to NaT values when converting Series to Pandas/Numpy
- PR #689 CSV Reader: Fix behavior with skiprows+header to match pandas implementation
- PR #691 Fixes Join on empty input DFs
- PR #706 CSV Reader: Fix broken dtype inference when whitespace is in data
- PR #717 CSV reader: fix behavior when parsing a csv file with no data rows
- PR #724 CSV Reader: fix build issue due to parameter type mismatch in a std::max call
- PR #734 Prevents reading undefined memory in gpu_expand_mask_bits numba kernel
- PR #747 CSV Reader: fix an issue where CUDA allocations fail with some large input files
- PR #750 Fix race condition for handling NVStrings in CMake
- PR #719 Fix merge column ordering
- PR #770 Fix issue where RMM submodule pointed to wrong branch and pin other to correct branches
- PR #778 Fix hard coded ABI off setting
- PR #784 Update RMM submodule commit-ish and pip paths
- PR #794 Update `rmm::exec_policy` usage to fix segmentation faults when used as temprory allocator.
- PR #800 Point git submodules to branches of forks instead of exact commits


# cuDF 0.4.0 (05 Dec 2018)

## New Features

- PR #398 add pandas-compatible `DataFrame.shape()` and `Series.shape()`
- PR #394 New documentation feature "10 Minutes to cuDF"
- PR #361 CSV Reader: Add support for strings with delimiters

## Improvements

 - PR #436 Improvements for type_dispatcher and wrapper structs
 - PR #429 Add CHANGELOG.md (this file)
 - PR #266 use faster CUDA-accelerated DataFrame column/Series concatenation.
 - PR #379 new C++ `type_dispatcher` reduces code complexity in supporting many data types.
 - PR #349 Improve performance for creating columns from memoryview objects
 - PR #445 Update reductions to use type_dispatcher. Adds integer types support to sum_of_squares.
 - PR #448 Improve installation instructions in README.md
 - PR #456 Change default CMake build to Release, and added option for disabling compilation of tests

## Bug Fixes

 - PR #444 Fix csv_test CUDA too many resources requested fail.
 - PR #396 added missing output buffer in validity tests for groupbys.
 - PR #408 Dockerfile updates for source reorganization
 - PR #437 Add cffi to Dockerfile conda env, fixes "cannot import name 'librmm'"
 - PR #417 Fix `map_test` failure with CUDA 10
 - PR #414 Fix CMake installation include file paths
 - PR #418 Properly cast string dtypes to programmatic dtypes when instantiating columns
 - PR #427 Fix and tests for Concatenation illegal memory access with nulls


# cuDF 0.3.0 (23 Nov 2018)

## New Features

 - PR #336 CSV Reader string support

## Improvements

 - PR #354 source code refactored for better organization. CMake build system overhaul. Beginning of transition to Cython bindings.
 - PR #290 Add support for typecasting to/from datetime dtype
 - PR #323 Add handling pyarrow boolean arrays in input/out, add tests
 - PR #325 GDF_VALIDITY_UNSUPPORTED now returned for algorithms that don't support non-empty valid bitmasks
 - PR #381 Faster InputTooLarge Join test completes in ms rather than minutes.
 - PR #373 .gitignore improvements
 - PR #367 Doc cleanup & examples for DataFrame methods
 - PR #333 Add Rapids Memory Manager documentation
 - PR #321 Rapids Memory Manager adds file/line location logging and convenience macros
 - PR #334 Implement DataFrame `__copy__` and `__deepcopy__`
 - PR #271 Add NVTX ranges to pygdf
 - PR #311 Document system requirements for conda install

## Bug Fixes

 - PR #337 Retain index on `scale()` function
 - PR #344 Fix test failure due to PyArrow 0.11 Boolean handling
 - PR #364 Remove noexcept from managed_allocator;  CMakeLists fix for NVstrings
 - PR #357 Fix bug that made all series be considered booleans for indexing
 - PR #351 replace conda env configuration for developers
 - PRs #346 #360 Fix CSV reading of negative numbers
 - PR #342 Fix CMake to use conda-installed nvstrings
 - PR #341 Preserve categorical dtype after groupby aggregations
 - PR #315 ReadTheDocs build update to fix missing libcuda.so
 - PR #320 FIX out-of-bounds access error in reductions.cu
 - PR #319 Fix out-of-bounds memory access in libcudf count_valid_bits
 - PR #303 Fix printing empty dataframe


# cuDF 0.2.0 and cuDF 0.1.0

These were initial releases of cuDF based on previously separate pyGDF and libGDF libraries.
<|MERGE_RESOLUTION|>--- conflicted
+++ resolved
@@ -133,11 +133,7 @@
 - PR #1073 CSV Reader: Fix an issue where a column name includes the return character
 - PR #1080 Fix dtypes returned from loc / iloc because of lists
 - PR #1102 CSV Reader: Minor fixes and memory usage improvements
-<<<<<<< HEAD
-
-=======
 - PR #1118 Enhanced the `DataFrame.from_records()` feature
->>>>>>> 214fba57
 
 # cuDF 0.5.1 (05 Feb 2019)
 
