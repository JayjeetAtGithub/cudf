--- conflicted
+++ resolved
@@ -64,6 +64,7 @@
 - PR #3796 Improve on round-robin with the case when number partitions greater than number of rows.
 - PR #3805 Avoid CuPy 7.1.0 for now
 - PR #3758 detail::scatter variant with map iterator support
+- PR #2438 Build GBench Benchmarks in CI
 
 ## Bug Fixes
 
@@ -574,10 +575,7 @@
 - PR #2368 Full cudf+dask Parquet Support
 - PR #2380 New cudf::is_sorted checks whether cudf::table is sorted
 - PR #2356 Java column vector standard deviation support
-<<<<<<< HEAD
 - PR #2415 Revamp `value_counts` to use groupby count series of any type
-- PR #2438 Build GBench Benchmarks in CI
-=======
 - PR #2221 MultiIndex full indexing - Support iloc and wildcards for loc
 - PR #2429 Java support for getting length of strings in a ColumnVector
 - PR #2415 Add `value_counts` for series of any type
@@ -594,7 +592,6 @@
 - PR #2491 Add Java bindings for ORC reader 'use_np_dtypes' option
 - PR #2213 Support s/ms/us/ns DatetimeColumn time unit resolutions
 - PR #2536 Add _constructor properties to Series and DataFrame
->>>>>>> 0b4b944c
 
 ## Improvements
 
