--- conflicted
+++ resolved
@@ -8,11 +8,8 @@
 - PR #2585 ORC & Parquet Readers: Remove millisecond timestamp restriction
 - PR #2559 Add Series.tolist()
 - PR #2653 Add Java bindings for rolling window operations
-<<<<<<< HEAD
+- PR #2674 Add __contains__ for Index/Series/Column
 - PR #2702 Add make_bool to dataset generation functions
-=======
-- PR #2674 Add __contains__ for Index/Series/Column
->>>>>>> f960e895
 
 ## Improvements
 
