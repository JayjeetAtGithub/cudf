# Copyright (c) 2018, NVIDIA CORPORATION.

{% set version = environ.get('GIT_DESCRIBE_TAG', '0.0.0.dev').lstrip('v') + environ.get('VERSION_SUFFIX', '') %}
{% set minor_version =  version.split('.')[0] + '.' + version.split('.')[1] %}
{% set git_revision_count=environ.get('GIT_DESCRIBE_NUMBER', 0) %}
{% set cuda_version='.'.join(environ.get('CUDA_VERSION', '10.0').split('.')[:2]) %}

package:
  name: libcudf
  version: {{ version }}

source:
  path: ../../..

build:
  number: {{ git_revision_count }}
  string: cuda{{ cuda_version }}_{{ git_revision_count }}
  script_env:
    - CC
    - CXX
    - CUDAHOSTCXX
    - PARALLEL_LEVEL
    - VERSION_SUFFIX
  run_exports:
    - {{ pin_subpackage("libcudf", max_pin="x.x") }}

requirements:
  build:
    - cmake >=3.12.4
  host:
    - librmm {{ minor_version }}.*
    - libnvstrings {{ minor_version }}.*
    - cudatoolkit {{ cuda_version }}.*
    - arrow-cpp 0.15.0.*
    - double-conversion
    - rapidjson
    - flatbuffers
    - boost-cpp
    - dlpack
  run:
    - {{ pin_compatible('cudatoolkit', max_pin='x.x') }}
    - arrow-cpp 0.15.0.*
    - dlpack

test:
  commands:
    - test -f $PREFIX/lib/libcudf.so
    - test -f $PREFIX/lib/libcudftestutil.a
    - test -f $PREFIX/include/cudf/aggregation.hpp
    - test -f $PREFIX/include/cudf/binaryop.hpp
    - test -f $PREFIX/include/cudf/column/column_factories.hpp
    - test -f $PREFIX/include/cudf/column/column.hpp
    - test -f $PREFIX/include/cudf/column/column_view.hpp
    - test -f $PREFIX/include/cudf/concatenate.hpp
    - test -f $PREFIX/include/cudf/convert_types.h
    - test -f $PREFIX/include/cudf/copying.hpp
    - test -f $PREFIX/include/cudf/cudf.h
    - test -f $PREFIX/include/cudf/datetime.hpp
    - test -f $PREFIX/include/cudf/detail/aggregation/aggregation.hpp
    - test -f $PREFIX/include/cudf/detail/aggregation/result_cache.hpp
    - test -f $PREFIX/include/cudf/detail/binaryop.hpp
    - test -f $PREFIX/include/cudf/detail/copy.hpp
    - test -f $PREFIX/include/cudf/detail/dlpack.hpp
    - test -f $PREFIX/include/cudf/detail/fill.hpp
    - test -f $PREFIX/include/cudf/detail/gather.hpp
    - test -f $PREFIX/include/cudf/detail/groupby.hpp
    - test -f $PREFIX/include/cudf/detail/groupby/sort_helper.hpp
    - test -f $PREFIX/include/cudf/detail/hashing.hpp
    - test -f $PREFIX/include/cudf/detail/null_mask.hpp
    - test -f $PREFIX/include/cudf/detail/nvtx/nvtx3.hpp
    - test -f $PREFIX/include/cudf/detail/nvtx/ranges.hpp
    - test -f $PREFIX/include/cudf/detail/reduction_functions.hpp
    - test -f $PREFIX/include/cudf/detail/repeat.hpp
    - test -f $PREFIX/include/cudf/detail/replace.hpp
    - test -f $PREFIX/include/cudf/detail/scatter.hpp
    - test -f $PREFIX/include/cudf/detail/search.hpp
    - test -f $PREFIX/include/cudf/detail/sequence.hpp
    - test -f $PREFIX/include/cudf/detail/sorting.hpp
    - test -f $PREFIX/include/cudf/detail/stream_compaction.hpp
    - test -f $PREFIX/include/cudf/detail/transform.hpp
    - test -f $PREFIX/include/cudf/detail/transpose.hpp
    - test -f $PREFIX/include/cudf/detail/unary.hpp
    - test -f $PREFIX/include/cudf/detail/utilities/integer_utils.hpp
    - test -f $PREFIX/include/cudf/detail/utilities/int_fastdiv.h
    - test -f $PREFIX/include/cudf/dictionary/detail/encode.hpp
    - test -f $PREFIX/include/cudf/dictionary/detail/search.hpp
    - test -f $PREFIX/include/cudf/dictionary/detail/update_keys.hpp
    - test -f $PREFIX/include/cudf/dictionary/dictionary_column_view.hpp
    - test -f $PREFIX/include/cudf/dictionary/dictionary_factories.hpp
    - test -f $PREFIX/include/cudf/dictionary/encode.hpp
    - test -f $PREFIX/include/cudf/dictionary/search.hpp
    - test -f $PREFIX/include/cudf/dictionary/update_keys.hpp
    - test -f $PREFIX/include/cudf/dlpack.hpp
    - test -f $PREFIX/include/cudf/filling.hpp
    - test -f $PREFIX/include/cudf/fixed_point/fixed_point.hpp
    - test -f $PREFIX/include/cudf/groupby.hpp
    - test -f $PREFIX/include/cudf/hashing.hpp
    - test -f $PREFIX/include/cudf/io/data_sink.hpp
    - test -f $PREFIX/include/cudf/io/functions.hpp
    - test -f $PREFIX/include/cudf/io/readers.hpp
    - test -f $PREFIX/include/cudf/io/types.hpp
    - test -f $PREFIX/include/cudf/io/writers.hpp
    - test -f $PREFIX/include/cudf/ipc.hpp
    - test -f $PREFIX/include/cudf/join.hpp
    - test -f $PREFIX/include/cudf/legacy/binaryop.hpp
    - test -f $PREFIX/include/cudf/legacy/bitmask.hpp
    - test -f $PREFIX/include/cudf/legacy/column.hpp
<<<<<<< HEAD
    - test -f $PREFIX/include/cudf/reshape.hpp
    - test -f $PREFIX/include/cudf/legacy/table.hpp
    - test -f $PREFIX/include/cudf/utilities/legacy/nvcategory_util.hpp
    - test -f $PREFIX/include/cudf/utilities/legacy/type_dispatcher.hpp
    - test -f $PREFIX/include/cudf/utilities/legacy/wrapper_types.hpp
    - test -f $PREFIX/include/cudf/utilities/error.hpp
    - test -f $PREFIX/include/cudf/convert_types.h
    - test -f $PREFIX/include/cudf/copying.hpp
    - test -f $PREFIX/include/cudf/cudf.h
    - test -f $PREFIX/include/cudf/datetime.hpp
    - test -f $PREFIX/include/cudf/dlpack.hpp
    - test -f $PREFIX/include/cudf/legacy/functions.h
=======
    - test -f $PREFIX/include/cudf/legacy/copying.hpp
    - test -f $PREFIX/include/cudf/legacy/datetime.hpp
    - test -f $PREFIX/include/cudf/legacy/filling.hpp
    - test -f $PREFIX/include/cudf/legacy/functions.h
    - test -f $PREFIX/include/cudf/legacy/groupby.hpp
    - test -f $PREFIX/include/cudf/legacy/interop.hpp
>>>>>>> f1488b3f
    - test -f $PREFIX/include/cudf/legacy/io_functions.h
    - test -f $PREFIX/include/cudf/legacy/io_functions.hpp
    - test -f $PREFIX/include/cudf/legacy/io_readers.hpp
    - test -f $PREFIX/include/cudf/legacy/io_types.h
    - test -f $PREFIX/include/cudf/legacy/io_types.hpp
    - test -f $PREFIX/include/cudf/legacy/io_writers.hpp
<<<<<<< HEAD
    - test -f $PREFIX/include/cudf/ipc.hpp
    - test -f $PREFIX/include/cudf/rolling.hpp
    - test -f $PREFIX/include/cudf/stream_compaction.hpp
=======
    - test -f $PREFIX/include/cudf/legacy/join.hpp
    - test -f $PREFIX/include/cudf/legacy/merge.hpp
    - test -f $PREFIX/include/cudf/legacy/predicates.hpp
    - test -f $PREFIX/include/cudf/legacy/quantiles.hpp
    - test -f $PREFIX/include/cudf/legacy/reduction.hpp
    - test -f $PREFIX/include/cudf/legacy/replace.hpp
    - test -f $PREFIX/include/cudf/legacy/reshape.hpp
    - test -f $PREFIX/include/cudf/legacy/rolling.hpp
    - test -f $PREFIX/include/cudf/legacy/search.hpp
    - test -f $PREFIX/include/cudf/legacy/stream_compaction.hpp
    - test -f $PREFIX/include/cudf/legacy/table.hpp
    - test -f $PREFIX/include/cudf/legacy/transform.hpp
    - test -f $PREFIX/include/cudf/legacy/unary.hpp
    - test -f $PREFIX/include/cudf/merge.hpp
    - test -f $PREFIX/include/cudf/null_mask.hpp
    - test -f $PREFIX/include/cudf/partitioning.hpp
    - test -f $PREFIX/include/cudf/quantiles.hpp
    - test -f $PREFIX/include/cudf/reduction.hpp
    - test -f $PREFIX/include/cudf/replace.hpp
    - test -f $PREFIX/include/cudf/reshape.hpp
    - test -f $PREFIX/include/cudf/rolling.hpp
    - test -f $PREFIX/include/cudf/scalar/scalar_factories.hpp
    - test -f $PREFIX/include/cudf/scalar/scalar.hpp
    - test -f $PREFIX/include/cudf/search.hpp
    - test -f $PREFIX/include/cudf/sorting.hpp
    - test -f $PREFIX/include/cudf/stream_compaction.hpp
    - test -f $PREFIX/include/cudf/strings/attributes.hpp
    - test -f $PREFIX/include/cudf/strings/capitalize.hpp
    - test -f $PREFIX/include/cudf/strings/case.hpp
    - test -f $PREFIX/include/cudf/strings/char_types/char_cases.hpp
    - test -f $PREFIX/include/cudf/strings/char_types/char_types.hpp
    - test -f $PREFIX/include/cudf/strings/combine.hpp
    - test -f $PREFIX/include/cudf/strings/contains.hpp
    - test -f $PREFIX/include/cudf/strings/convert/convert_booleans.hpp
    - test -f $PREFIX/include/cudf/strings/convert/convert_datetime.hpp
    - test -f $PREFIX/include/cudf/strings/convert/convert_floats.hpp
    - test -f $PREFIX/include/cudf/strings/convert/convert_integers.hpp
    - test -f $PREFIX/include/cudf/strings/convert/convert_ipv4.hpp
    - test -f $PREFIX/include/cudf/strings/convert/convert_urls.hpp
    - test -f $PREFIX/include/cudf/strings/copying.hpp
    - test -f $PREFIX/include/cudf/strings/detail/combine.hpp
    - test -f $PREFIX/include/cudf/strings/detail/concatenate.hpp
    - test -f $PREFIX/include/cudf/strings/detail/converters.hpp
    - test -f $PREFIX/include/cudf/strings/detail/fill.hpp
    - test -f $PREFIX/include/cudf/strings/detail/utilities.hpp
    - test -f $PREFIX/include/cudf/strings/extract.hpp
    - test -f $PREFIX/include/cudf/strings/findall.hpp
    - test -f $PREFIX/include/cudf/strings/find.hpp
    - test -f $PREFIX/include/cudf/strings/find_multiple.hpp
    - test -f $PREFIX/include/cudf/strings/padding.hpp
    - test -f $PREFIX/include/cudf/strings/replace.hpp
    - test -f $PREFIX/include/cudf/strings/replace_re.hpp
    - test -f $PREFIX/include/cudf/strings/sorting.hpp
    - test -f $PREFIX/include/cudf/strings/split/partition.hpp
    - test -f $PREFIX/include/cudf/strings/split/split.hpp
    - test -f $PREFIX/include/cudf/strings/strings_column_view.hpp
    - test -f $PREFIX/include/cudf/strings/strip.hpp
    - test -f $PREFIX/include/cudf/strings/substring.hpp
    - test -f $PREFIX/include/cudf/strings/translate.hpp
    - test -f $PREFIX/include/cudf/strings/wrap.hpp
    - test -f $PREFIX/include/cudf/table/table.hpp
    - test -f $PREFIX/include/cudf/table/table_view.hpp
    - test -f $PREFIX/include/cudf/transform.hpp
>>>>>>> f1488b3f
    - test -f $PREFIX/include/cudf/transpose.hpp
    - test -f $PREFIX/include/cudf/types.h
    - test -f $PREFIX/include/cudf/types.hpp
    - test -f $PREFIX/include/cudf/unary.hpp
<<<<<<< HEAD
=======
    - test -f $PREFIX/include/cudf/utilities/bit.hpp
    - test -f $PREFIX/include/cudf/utilities/error.hpp
    - test -f $PREFIX/include/cudf/utilities/legacy/nvcategory_util.hpp
    - test -f $PREFIX/include/cudf/utilities/legacy/type_dispatcher.hpp
    - test -f $PREFIX/include/cudf/utilities/legacy/wrapper_types.hpp
    - test -f $PREFIX/include/cudf/utilities/nvtx_utils.hpp
    - test -f $PREFIX/include/cudf/utilities/traits.hpp
    - test -f $PREFIX/include/cudf/utilities/type_dispatcher.hpp
    - test -f $PREFIX/include/cudf/wrappers/dictionary.hpp
    - test -f $PREFIX/include/cudf/wrappers/timestamps.hpp
>>>>>>> f1488b3f

about:
  home: http://rapids.ai/
  license: Apache-2.0
  license_family: Apache
  license_file: LICENSE
  summary: libcudf library<|MERGE_RESOLUTION|>--- conflicted
+++ resolved
@@ -102,54 +102,17 @@
     - test -f $PREFIX/include/cudf/io/writers.hpp
     - test -f $PREFIX/include/cudf/ipc.hpp
     - test -f $PREFIX/include/cudf/join.hpp
-    - test -f $PREFIX/include/cudf/legacy/binaryop.hpp
     - test -f $PREFIX/include/cudf/legacy/bitmask.hpp
     - test -f $PREFIX/include/cudf/legacy/column.hpp
-<<<<<<< HEAD
-    - test -f $PREFIX/include/cudf/reshape.hpp
-    - test -f $PREFIX/include/cudf/legacy/table.hpp
-    - test -f $PREFIX/include/cudf/utilities/legacy/nvcategory_util.hpp
-    - test -f $PREFIX/include/cudf/utilities/legacy/type_dispatcher.hpp
-    - test -f $PREFIX/include/cudf/utilities/legacy/wrapper_types.hpp
-    - test -f $PREFIX/include/cudf/utilities/error.hpp
-    - test -f $PREFIX/include/cudf/convert_types.h
-    - test -f $PREFIX/include/cudf/copying.hpp
-    - test -f $PREFIX/include/cudf/cudf.h
-    - test -f $PREFIX/include/cudf/datetime.hpp
-    - test -f $PREFIX/include/cudf/dlpack.hpp
     - test -f $PREFIX/include/cudf/legacy/functions.h
-=======
-    - test -f $PREFIX/include/cudf/legacy/copying.hpp
-    - test -f $PREFIX/include/cudf/legacy/datetime.hpp
-    - test -f $PREFIX/include/cudf/legacy/filling.hpp
-    - test -f $PREFIX/include/cudf/legacy/functions.h
-    - test -f $PREFIX/include/cudf/legacy/groupby.hpp
     - test -f $PREFIX/include/cudf/legacy/interop.hpp
->>>>>>> f1488b3f
     - test -f $PREFIX/include/cudf/legacy/io_functions.h
     - test -f $PREFIX/include/cudf/legacy/io_functions.hpp
     - test -f $PREFIX/include/cudf/legacy/io_readers.hpp
     - test -f $PREFIX/include/cudf/legacy/io_types.h
     - test -f $PREFIX/include/cudf/legacy/io_types.hpp
     - test -f $PREFIX/include/cudf/legacy/io_writers.hpp
-<<<<<<< HEAD
-    - test -f $PREFIX/include/cudf/ipc.hpp
-    - test -f $PREFIX/include/cudf/rolling.hpp
-    - test -f $PREFIX/include/cudf/stream_compaction.hpp
-=======
-    - test -f $PREFIX/include/cudf/legacy/join.hpp
-    - test -f $PREFIX/include/cudf/legacy/merge.hpp
-    - test -f $PREFIX/include/cudf/legacy/predicates.hpp
-    - test -f $PREFIX/include/cudf/legacy/quantiles.hpp
-    - test -f $PREFIX/include/cudf/legacy/reduction.hpp
-    - test -f $PREFIX/include/cudf/legacy/replace.hpp
-    - test -f $PREFIX/include/cudf/legacy/reshape.hpp
-    - test -f $PREFIX/include/cudf/legacy/rolling.hpp
-    - test -f $PREFIX/include/cudf/legacy/search.hpp
-    - test -f $PREFIX/include/cudf/legacy/stream_compaction.hpp
     - test -f $PREFIX/include/cudf/legacy/table.hpp
-    - test -f $PREFIX/include/cudf/legacy/transform.hpp
-    - test -f $PREFIX/include/cudf/legacy/unary.hpp
     - test -f $PREFIX/include/cudf/merge.hpp
     - test -f $PREFIX/include/cudf/null_mask.hpp
     - test -f $PREFIX/include/cudf/partitioning.hpp
@@ -200,13 +163,10 @@
     - test -f $PREFIX/include/cudf/table/table.hpp
     - test -f $PREFIX/include/cudf/table/table_view.hpp
     - test -f $PREFIX/include/cudf/transform.hpp
->>>>>>> f1488b3f
     - test -f $PREFIX/include/cudf/transpose.hpp
     - test -f $PREFIX/include/cudf/types.h
     - test -f $PREFIX/include/cudf/types.hpp
     - test -f $PREFIX/include/cudf/unary.hpp
-<<<<<<< HEAD
-=======
     - test -f $PREFIX/include/cudf/utilities/bit.hpp
     - test -f $PREFIX/include/cudf/utilities/error.hpp
     - test -f $PREFIX/include/cudf/utilities/legacy/nvcategory_util.hpp
@@ -217,7 +177,6 @@
     - test -f $PREFIX/include/cudf/utilities/type_dispatcher.hpp
     - test -f $PREFIX/include/cudf/wrappers/dictionary.hpp
     - test -f $PREFIX/include/cudf/wrappers/timestamps.hpp
->>>>>>> f1488b3f
 
 about:
   home: http://rapids.ai/
