# Copyright (c) 2021, NVIDIA CORPORATION.

name: cudf_dev
channels:
  - rapidsai
  - nvidia
  - rapidsai-nightly
  - conda-forge
dependencies:
  - clang=11.1.0
  - clang-tools=11.1.0
<<<<<<< HEAD
  - cupy>=9.5.0,<10.0.0a0
  - rmm=22.04.*
=======
  - cupy>=9.5.0,<11.0.0a0
  - rmm=22.02.*
>>>>>>> 8fd7dd26
  - cmake>=3.20.1
  - cmake_setuptools>=0.1.3
  - python>=3.7,<3.9
  - numba>=0.54
  - numpy
  - pandas>=1.0,<1.4.0dev0
  - pyarrow=5.0.0=*cuda
  - fastavro>=0.22.9
  - python-snappy>=0.6.0
  - notebook>=0.5.0
  - cython>=0.29,<0.30
  - fsspec>=0.6.0
  - pytest
  - pytest-benchmark
  - pytest-xdist
  - sphinx
  - sphinxcontrib-websupport
  - nbsphinx
  - numpydoc
  - ipython
  - pandoc=<2.0.0
  - cudatoolkit=11.5
  - pip
  - flake8=3.8.3
  - black=19.10
  - isort=5.6.4
  - mypy=0.782
  - pydocstyle=6.1.1
  - typing_extensions
  - pre-commit
  - dask>=2021.11.1
  - distributed>=2021.11.1
  - streamz
  - arrow-cpp=5.0.0
  - dlpack>=0.5,<0.6.0a0
  - arrow-cpp-proc * cuda
  - double-conversion
  - rapidjson
  - hypothesis
  - sphinx-markdown-tables
  - sphinx-copybutton
  - mimesis<4.1
  - packaging
  - protobuf
  - nvtx>=0.2.1
  - cachetools
  - transformers<=4.10.3
  - pydata-sphinx-theme
  - librdkafka=1.7.0
  - python-confluent-kafka=1.7.0
  - pip:
      - git+https://github.com/dask/dask.git@main
      - git+https://github.com/dask/distributed.git@main
      - git+https://github.com/python-streamz/streamz.git@master
      - pyorc
  - ptxcompiler  # [linux64]<|MERGE_RESOLUTION|>--- conflicted
+++ resolved
@@ -9,13 +9,8 @@
 dependencies:
   - clang=11.1.0
   - clang-tools=11.1.0
-<<<<<<< HEAD
-  - cupy>=9.5.0,<10.0.0a0
+  - cupy>=9.5.0,<11.0.0a0
   - rmm=22.04.*
-=======
-  - cupy>=9.5.0,<11.0.0a0
-  - rmm=22.02.*
->>>>>>> 8fd7dd26
   - cmake>=3.20.1
   - cmake_setuptools>=0.1.3
   - python>=3.7,<3.9
