# Copyright (c) 2018, NVIDIA CORPORATION.

# cython: profile=False
# distutils: language = c++
# cython: embedsignature = True
# cython: language_level = 3

# Copyright (c) 2018, NVIDIA CORPORATION.

from cudf.bindings.cudf_cpp cimport *
from cudf.bindings.cudf_cpp import *

import numpy as np
import pandas as pd
import pyarrow as pa

from librmm_cffi import librmm as rmm
from libc.stdint cimport uintptr_t
from libc.stdlib cimport calloc, malloc, free
from libcpp.map cimport map as cmap
from libcpp.string  cimport string as cstring


pandas_version = tuple(map(int, pd.__version__.split('.', 2)[:2]))

_GDF_QUANTILE_METHODS = {
    'linear': GDF_QUANT_LINEAR,
    'lower': GDF_QUANT_LOWER,
    'higher': GDF_QUANT_HIGHER,
    'midpoint': GDF_QUANT_MIDPOINT,
    'nearest': GDF_QUANT_NEAREST,
}


def get_quantile_method(method):
    """Util to convert method to gdf gdf_quantile_method.
    """
    return _GDF_QUANTILE_METHODS[method]


def apply_quantile(column, quant, method, exact):
    """ Calculate the `quant` quantile for the column
    Returns value with the quantile specified by quant
    """

    cdef gdf_column* c_col = column_view_from_column(column)
    cdef gdf_context* ctx = create_context_view(
        0,
        'sort',
        0,
        0,
        0,
        'null_as_largest'
    )

    res = []
    cdef gdf_scalar* c_result = <gdf_scalar*>malloc(sizeof(gdf_scalar))
    for q in quant:
        if exact:
            gdf_quantile_exact(
                <gdf_column*>c_col,
                get_quantile_method(method),
                q,
                c_result,
                ctx
            )
        else:
<<<<<<< HEAD
            gdf_quantile_approx(<gdf_column*>c_col,
                                       q,
                                       c_result,
                                       ctx)
        if c_result.is_valid == True:
            res.append(get_scalar_value(c_result[0], column.dtype))
=======
            gdf_quantile_approx(
                <gdf_column*>c_col,
                q,
                c_result,
                ctx
            )
        if c_result.is_valid is True:
            res.append(get_scalar_value(c_result[0]))
>>>>>>> 10513e92

    free(c_result)
    free(ctx)

    return res<|MERGE_RESOLUTION|>--- conflicted
+++ resolved
@@ -65,14 +65,6 @@
                 ctx
             )
         else:
-<<<<<<< HEAD
-            gdf_quantile_approx(<gdf_column*>c_col,
-                                       q,
-                                       c_result,
-                                       ctx)
-        if c_result.is_valid == True:
-            res.append(get_scalar_value(c_result[0], column.dtype))
-=======
             gdf_quantile_approx(
                 <gdf_column*>c_col,
                 q,
@@ -80,8 +72,7 @@
                 ctx
             )
         if c_result.is_valid is True:
-            res.append(get_scalar_value(c_result[0]))
->>>>>>> 10513e92
+            res.append(get_scalar_value(c_result[0], column.dtype))
 
     free(c_result)
     free(ctx)
