--- conflicted
+++ resolved
@@ -1405,11 +1405,8 @@
             data, forceindex=forceindex, name=name
         )
 
-<<<<<<< HEAD
-    def drop(self, labels, axis=None, columns=None, errors="raise"):
-=======
+
     def drop(self, labels=None, axis=None, columns=None, errors="raise"):
->>>>>>> 1e172653
         """Drop column(s)
 
         Parameters
@@ -1418,11 +1415,7 @@
             Name of column(s) to be dropped.
         axis : {0 or 'index', 1 or 'columns'}, default 0
             Only axis=1 is currently supported.
-<<<<<<< HEAD
-        columns: Ignored.
-=======
         columns: array of column names, the same as using labels and axis=1
->>>>>>> 1e172653
         errors : {'ignore', 'raise'}, default 'raise'
             This parameter is currently ignored.
 
