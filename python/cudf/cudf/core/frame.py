import functools
import warnings
from collections import OrderedDict

import cupy
import numpy as np
import pandas as pd
from pandas.api.types import is_dtype_equal

import cudf
from cudf import _lib as libcudf
from cudf._lib.nvtx import annotate
from cudf.core.column import as_column, build_categorical_column
from cudf.utils.dtypes import (
    is_categorical_dtype,
    is_numerical_dtype,
    is_scalar,
    min_scalar_type,
)


class Frame(libcudf.table.Table):
    """
    Frame: A collection of Column objects with an optional index.

    Parameters
    ----------
    data : OrderedColumnDict
        An OrderedColumnDict mapping column names to Columns
    index : Table
        A Frame representing the (optional) index columns.
    """

    @classmethod
    def _from_table(cls, table):
        return cls(table._data, index=table._index)

    @property
    def empty(self):
        """
        Indicator whether Frame is empty.

        True if Frame is entirely empty (no items), meaning any
        of the axes are of length 0.

        Returns
        -------
        out : bool
            If Frame is empty, return True, if not return False.
        """
        if self._num_columns == 0:
            return True
        return self._num_rows == 0

    @classmethod
    @annotate("CONCAT", color="orange", domain="cudf_python")
    def _concat(cls, objs, axis=0, ignore_index=False, sort=False):

        # shallow-copy the input DFs in case the same DF instance
        # is concatenated with itself
<<<<<<< HEAD
        empty_counter = 0
        all_empty_except_index = False
=======

        some_empty = False
        result_index_length = 0
        empty_counter = 0
>>>>>>> 754f292c

        for i, obj in enumerate(objs):
            objs[i] = obj.copy(deep=False)
            if ignore_index:
<<<<<<< HEAD
                # If ignore_index is true and all the dataframes are
                # empty but have index set, we'd actually want to
                # let the concat happen with index present but
                # later remove the index, which means setting a RangeIndex.
                if obj.shape[1] == 0:
                    empty_counter += 1
                    if len(obj) > 0:
                        all_empty_except_index = True

        if empty_counter == len(objs) and all_empty_except_index:
            all_empty_except_index = True
        else:
            all_empty_except_index = False
=======
                # If ignore_index is true, determine if
                # all or some objs are empty(and have index).
                # 1. If all objects are empty(and have index), we
                # should set the index separately using RangeIndex.
                # 2. If some objects are empty(and have index), we
                # create empty columns later while populating `columns`
                # variable. Detailed explanation of second case before
                # allocation of `columns` variable below.
                if obj.empty:
                    empty_counter += 1
                    if len(obj) > 0:
                        some_empty = True
                        result_index_length += len(obj)

        # some_empty indicates there are dataframes in obj
        # which are empty and have index.

        # all_empty indicates all dataframes in obj which
        # are empty and at least one of them have index.
        if empty_counter == len(objs) and some_empty:
            all_empty = True
        else:
            all_empty = False
>>>>>>> 754f292c

        from cudf.core.column.column import (
            build_categorical_column,
            column_empty,
        )
        from cudf.core.index import as_index

        # Create a dictionary of the common, non-null columns
        def get_non_null_cols_and_dtypes(col_idxs, list_of_columns):
            # A mapping of {idx: np.dtype}
            dtypes = dict()
            # A mapping of {idx: [...columns]}, where `[...columns]`
            # is a list of columns with at least one valid value for each
            # column name across all input dataframes
            non_null_columns = dict()
            for idx in col_idxs:
                for cols in list_of_columns:
                    # Skip columns not in this frame
                    if idx >= len(cols) or cols[idx] is None:
                        continue
                    # Store the first dtype we find for a column, even if it's
                    # all-null. This ensures we always have at least one dtype
                    # for each name. This dtype will be overwritten later if a
                    # non-null Column with the same name is found.
                    if idx not in dtypes:
                        dtypes[idx] = cols[idx].dtype
                    if cols[idx].valid_count > 0:
                        if idx not in non_null_columns:
                            non_null_columns[idx] = [cols[idx]]
                        else:
                            non_null_columns[idx].append(cols[idx])
            return non_null_columns, dtypes

        def find_common_dtypes_and_categories(non_null_columns, dtypes):
            # A mapping of {idx: categories}, where `categories` is a
            # column of all the unique categorical values from each
            # categorical column across all input dataframes
            categories = dict()
            for idx, cols in non_null_columns.items():
                # default to the first non-null dtype
                dtypes[idx] = cols[0].dtype
                # If all the non-null dtypes are int/float, find a common dtype
                if all(is_numerical_dtype(col.dtype) for col in cols):
                    dtypes[idx] = np.find_common_type(
                        [col.dtype for col in cols], []
                    )
                # If all categorical dtypes, combine the categories
                elif all(is_categorical_dtype(col.dtype) for col in cols):
                    # Combine and de-dupe the categories
                    categories[idx] = (
                        cudf.concat([col.cat().categories for col in cols])
                        .to_series()
                        .drop_duplicates(ignore_index=True)
                        ._column
                    )
                    # Set the column dtype to the codes' dtype. The categories
                    # will be re-assigned at the end
                    dtypes[idx] = min_scalar_type(len(categories[idx]))
                # Otherwise raise an error if columns have different dtypes
                elif not all(
                    is_dtype_equal(c.dtype, dtypes[idx]) for c in cols
                ):
                    raise ValueError("All columns must be the same type")
            return categories

        def cast_cols_to_common_dtypes(
            col_idxs, list_of_columns, dtypes, categories
        ):
            # Cast all columns to a common dtype, assign combined categories,
            # and back-fill missing columns with all-null columns
            for idx in col_idxs:
                dtype = dtypes[idx]
                for cols in list_of_columns:
                    # If column not in this df, fill with an all-null column
                    if idx >= len(cols) or cols[idx] is None:
<<<<<<< HEAD
                        filtered_cols = [x for x in cols if x is not None]
                        n = len(filtered_cols[0])
                        cols[idx] = column_empty(n, dtype, masked=True)
=======
                        n = len(next(x for x in cols if x is not None))
                        cols[idx] = column_empty(
                            row_count=n, dtype=dtype, masked=True
                        )
>>>>>>> 754f292c
                    else:
                        # If column is categorical, rebase the codes with the
                        # combined categories, and cast the new codes to the
                        # min-scalar-sized dtype
                        if idx in categories:
                            cols[idx] = (
                                cols[idx]
                                .cat()
                                ._set_categories(
                                    cols[idx].cat().categories,
                                    categories[idx],
                                    is_unique=True,
                                )
                                .codes
                            )
                        cols[idx] = cols[idx].astype(dtype)

        def reassign_categories(categories, cols, col_idxs):
            for name, idx in zip(cols, col_idxs):
                if idx in categories:
                    cols[name] = build_categorical_column(
                        categories=categories[idx],
                        codes=as_column(
                            cols[name].base_data, dtype=cols[name].dtype
                        ),
                        mask=cols[name].base_mask,
                        offset=cols[name].offset,
                        size=cols[name].size,
                    )

        # Get a list of the unique table column names
        names = [name for f in objs for name in f._column_names]
        names = OrderedDict.fromkeys(names).keys()

        try:
            if sort:
                names = list(sorted(names))
            else:
                names = list(names)
        except TypeError:
            names = list(names)

        # Combine the index and table columns for each Frame into a
        # list of [...index_cols, ...table_cols]. If a table is
<<<<<<< HEAD
        # missing a column, that list will have None in the slot instead
=======
        # missing a column:
        # 1. when ignore_index is True and some_empty is False(which
        # means there is no dataframe which is empty and has an index in
        # objs) an empty column of length of the respective dataframe
        # is added to the slot.
        # 2. when ignore_index is False or some_empty is True list
        # will have None in the slot instead

        # When ignore_index is True, and if at least one of the
        # dataframe in objs is empty and has and index set:
        #
        # 1. Do not ignore the index for index_cols being
        # populated in columns[0]. Instead we will be ignoring the
        # index in libcudf.concat.concat_tables api call. This is
        # necessary for cast_cols_to_common_dtypes api.
        # 2. Create an empty column and populate in columns[1] as
        # index will be ignored by libcudf.concat.concat_tables
        # and the corresponding empty column will be concatenated
        # correctly.
>>>>>>> 754f292c

        columns = [
            (
                []
<<<<<<< HEAD
                if (ignore_index and all_empty_except_index and len(f) == 0)
=======
                if (ignore_index and not some_empty)
>>>>>>> 754f292c
                else list(f._index._data.columns)
            )
            + [
                f._data[name]
                if name in f._data
                else column_empty(len(f), masked=True)
<<<<<<< HEAD
                if (ignore_index and all_empty_except_index and len(f) != 0)
=======
                if (ignore_index and not some_empty)
>>>>>>> 754f292c
                else None
                for name in names
            ]
            for i, f in enumerate(objs)
        ]

        # Get a list of the combined index and table column indices
        indices = list(range(functools.reduce(max, map(len, columns))))
        # The position of the first table colum in each
        # combined index + table columns list
        first_data_column_position = len(indices) - len(names)

        # Get the non-null columns and their dtypes
        non_null_cols, dtypes = get_non_null_cols_and_dtypes(indices, columns)

        # Infer common dtypes between numeric columns
        # and combine CategoricalColumn categories
        categories = find_common_dtypes_and_categories(non_null_cols, dtypes)

        # Cast all columns to a common dtype, assign combined categories,
        # and back-fill missing columns with all-null columns
        cast_cols_to_common_dtypes(indices, columns, dtypes, categories)

        # Construct input tables with the index and data columns in the same
        # order. This strips the given index/column names and replaces the
        # names with their integer positions in the `cols` list
        tables = []
        for cols in columns:
            table_index = None
            if 1 == first_data_column_position:
                table_index = as_index(cols[0])
            elif first_data_column_position > 1:
                table_index = libcudf.table.Table(
                    data=dict(
                        zip(
                            indices[:first_data_column_position],
                            cols[:first_data_column_position],
                        )
                    )
                )
            tables.append(
                libcudf.table.Table(
                    data=dict(
                        zip(
                            indices[first_data_column_position:],
                            cols[first_data_column_position:],
                        )
                    ),
                    index=table_index,
                )
            )

        # Concatenate the Tables
        out = cls._from_table(
            libcudf.concat.concat_tables(
                tables,
                ignore_index=ignore_index
                if all_empty_except_index is False
                else False,
            )
        )
        if all_empty_except_index:
            out._index = cudf.RangeIndex(len(out))

        if all_empty:
            # When all the dataframes in objs are empty and either
            # one of them have index and ignore_index is True, create
            # a new RangeIndex and assign it to the result.
            out._index = cudf.RangeIndex(result_index_length)

        # Reassign the categories for any categorical table cols
        reassign_categories(
            categories, out._data, indices[first_data_column_position:]
        )

        # Reassign the categories for any categorical index cols
        reassign_categories(
            categories, out._index._data, indices[:first_data_column_position]
        )

        # Reassign index and column names
        if isinstance(objs[0].columns, pd.MultiIndex):
            out.columns = objs[0].columns
        else:
            out.columns = names

        out._index.name = objs[0]._index.name
        out._index.names = objs[0]._index.names

        return out

    def _get_columns_by_label(self, labels, downcast=False):
        """
        Returns columns of the Frame specified by `labels`

        If downcast is True, try and downcast from a DataFrame to a Series
        """
        new_data = self._data.get_by_label(labels)
        if downcast:
            if is_scalar(labels):
                nlevels = 1
            elif isinstance(labels, tuple):
                nlevels = len(labels)
            if self._data.multiindex is False or nlevels == self._data.nlevels:
                return self._constructor_sliced(
                    new_data, name=labels, index=self.index
                )
        return self._constructor(
            new_data, columns=new_data.to_pandas_index(), index=self.index
        )

    def _get_columns_by_index(self, indices):
        """
        Returns columns of the Frame specified by `labels`

        """
        data = self._data.get_by_index(indices)
        return self._constructor(
            data, columns=data.to_pandas_index(), index=self.index
        )

    def _gather(self, gather_map, keep_index=True):
        if not pd.api.types.is_integer_dtype(gather_map.dtype):
            gather_map = gather_map.astype("int32")
        result = self.__class__._from_table(
            libcudf.copying.gather(
                self, as_column(gather_map), keep_index=keep_index
            )
        )
        result._copy_categories(self)
        return result

    def _hash(self, initial_hash_values=None):
        return libcudf.hash.hash(self, initial_hash_values)

    def _hash_partition(
        self, columns_to_hash, num_partitions, keep_index=True
    ):
        output, offsets = libcudf.hash.hash_partition(
            self, columns_to_hash, num_partitions, keep_index
        )
        output = self.__class__._from_table(output)
        output._copy_categories(self, include_index=keep_index)
        return output, offsets

    def _as_column(self):
        """
        _as_column : Converts a single columned Frame to Column
        """
        assert (
            self._num_columns == 1
            and self._index is None
            and self._column_names[0] is None
        ), """There should be only one data column,
            no index and None as the name to use this method"""

        return self._data[None].copy(deep=False)

    def _scatter(self, key, value):
        result = self._from_table(libcudf.copying.scatter(value, key, self))

        result._copy_categories(self)
        return result

    def _empty_like(self, keep_index=True):
        result = self._from_table(
            libcudf.copying.table_empty_like(self, keep_index)
        )

        result._copy_categories(self, include_index=keep_index)
        return result

    def _slice(self, arg):
        """
       _slice : slice the frame as per the arg

       Parameters
       ----------
       arg : should always be of type slice and doesn't handle step

       """
        from cudf.core.index import RangeIndex

        num_rows = len(self)
        if num_rows == 0:
            return self
        start, stop, stride = arg.indices(num_rows)

        # This is just to handle RangeIndex type, stop
        # it from materializing unnecessarily
        keep_index = True
        if self.index is not None and isinstance(self.index, RangeIndex):
            keep_index = False

        if start < 0:
            start = start + num_rows
        if stop < 0:
            stop = stop + num_rows

        if (start > stop and (stride is None or stride == 1)) or (
            len(self._data) == 0 and keep_index is False
        ):
            return self._empty_like(keep_index)
        else:
            start = len(self) if start > num_rows else start
            stop = len(self) if stop > num_rows else stop

            if stride is not None and stride != 1:
                return self._gather(
                    cupy.arange(start, stop=stop, step=stride, dtype=np.int32)
                )
            else:
                result = self._from_table(
                    libcudf.copying.table_slice(
                        self, [start, stop], keep_index
                    )[0]
                )

                result._copy_categories(self, include_index=keep_index)
                # Adding index of type RangeIndex back to
                # result
                if keep_index is False and self.index is not None:
                    result.index = self.index[start:stop]
                result.columns = self.columns
                return result

    def clip(self, lower=None, upper=None, inplace=False, axis=1):
        """
        Trim values at input threshold(s).

        Assigns values outside boundary to boundary values.
        Thresholds can be singular values or array like,
        and in the latter case the clipping is performed
        element-wise in the specified axis. Currently only
        `axis=1` is supported.

        Parameters
        ----------
        lower : scalar or array_like, default None
            Minimum threshold value. All values below this
            threshold will be set to it. If it is None,
            there will be no clipping based on lower.
            In case of Series/Index, lower is expected to be
            a scalar or an array of size 1.
        upper : scalar or array_like, default None
            Maximum threshold value. All values below this
            threshold will be set to it. If it is None,
            there will be no clipping based on upper.
            In case of Series, upper is expected to be
            a scalar or an array of size 1.
        inplace : bool, default False

        Returns
        -------
        Clipped DataFrame/Series/Index/MultiIndex

        Examples
        >>> import cudf
        >>> df = cudf.DataFrame({"a":[1, 2, 3, 4], "b":['a', 'b', 'c', 'd']})
        >>> df.clip(lower=[2, 'b'], upper=[3, 'c'])
           a  b
        0  2  b
        1  2  b
        2  3  c
        3  3  c

        >>> df.clip(lower=None, upper=[3, 'c'])
           a  b
        0  1  a
        1  2  b
        2  3  c
        3  3  c

        >>> df.clip(lower=[2, 'b'], upper=None)
           a  b
        0  2  b
        1  2  b
        2  3  c
        3  4  d

        >>> df.clip(lower=2, upper=3, inplace=True)
        >>> df
           a  b
        0  2  2
        1  2  3
        2  3  3
        3  3  3

        >>> import cudf
        >>> sr = cudf.Series([1, 2, 3, 4])
        >>> sr.clip(lower=2, upper=3)
        0    2
        1    2
        2    3
        3    3
        dtype: int64

        >>> sr.clip(lower=None, upper=3)
        0    1
        1    2
        2    3
        3    3
        dtype: int64

        >>> sr.clip(lower=2, upper=None, inplace=True)
        >>> sr
        0    2
        1    2
        2    3
        3    4
        dtype: int64
        """

        if axis != 1:
            raise NotImplementedError("`axis is not yet supported in clip`")

        if lower is None and upper is None:
            return None if inplace is True else self.copy(deep=True)

        if is_scalar(lower):
            lower = np.full(self._num_columns, lower)
        if is_scalar(upper):
            upper = np.full(self._num_columns, upper)

        if len(lower) != len(upper):
            raise ValueError("Length of lower and upper should be equal")

        if len(lower) != self._num_columns:
            raise ValueError(
                """Length of lower/upper should be
                equal to number of columns in
                DataFrame/Series/Index/MultiIndex"""
            )

        output = self.copy(deep=False)
        if output.ndim == 1:
            # In case of series and Index,
            # swap lower and upper if lower > upper
            if (
                lower[0] is not None
                and upper[0] is not None
                and (lower[0] > upper[0])
            ):
                lower[0], upper[0] = upper[0], lower[0]

        for i, name in enumerate(self._data):
            output._data[name] = self._data[name].clip(lower[i], upper[i])

        output._copy_categories(self, include_index=False)

        return self._mimic_inplace(output, inplace=inplace)

    def _normalize_scalars(self, other):
        """
        Try to normalizes scalar values as per self dtype
        """
        if (
            other is not None
            and (isinstance(other, float) and not np.isnan(other))
        ) and (self.dtype.type(other) != other):
            raise TypeError(
                "Cannot safely cast non-equivalent {} to {}".format(
                    type(other).__name__, self.dtype.name
                )
            )

        return (
            self.dtype.type(other)
            if (
                other is not None
                and (isinstance(other, float) and not np.isnan(other))
            )
            else other
        )

    def _normalize_columns_and_scalars_type(self, other):
        """
        Try to normalize the other's dtypes as per self.

        Parameters
        ----------

        self : Can be a DataFrame or Series or Index
        other : Can be a DataFrame, Series, Index, Array
            like object or a scalar value

            if self is DataFrame, other can be only a
            scalar or array like with size of number of columns
            in DataFrame or a DataFrame with same dimension

            if self is Series, other can be only a scalar or
            a series like with same length as self

        Returns:
        --------
        A dataframe/series/list/scalar form of normalized other
        """
        if isinstance(self, cudf.DataFrame) and isinstance(
            other, cudf.DataFrame
        ):
            return [
                other[self_col].astype(self._data[self_col].dtype)._column
                for self_col in self._data.names
            ]

        elif isinstance(self, (cudf.Series, cudf.Index)) and not is_scalar(
            other
        ):
            other = as_column(other)
            return other.astype(self.dtype)

        else:
            # Handles scalar or list/array like scalars
            if isinstance(self, (cudf.Series, cudf.Index)) and is_scalar(
                other
            ):
                return self._normalize_scalars(other)

            elif isinstance(self, cudf.DataFrame):
                out = []
                if is_scalar(other):
                    other = [other for i in range(len(self._data.names))]
                out = [
                    self[in_col_name]._normalize_scalars(sclr)
                    for in_col_name, sclr in zip(self._data.names, other)
                ]

                return out
            else:
                raise ValueError(
                    "Inappropriate input {} and other {} combination".format(
                        type(self), type(other)
                    )
                )

    def where(self, cond, other=None, inplace=False):
        """
        Replace values where the condition is False.

        Parameters
        ----------
        cond : bool Series/DataFrame, array-like
            Where cond is True, keep the original value.
            Where False, replace with corresponding value from other.
            Callables are not supported.
        other: scalar, list of scalars, Series/DataFrame
            Entries where cond is False are replaced with
            corresponding value from other. Callables are not
            supported. Default is None.

            DataFrame expects only Scalar or array like with scalars or
            dataframe with same dimension as self.

            Series expects only scalar or series like with same length
        inplace : bool, default False
            Whether to perform the operation in place on the data.

        Returns
        -------
        Same type as caller

        Examples:
        ---------
        >>> import cudf
        >>> df = cudf.DataFrame({"A":[1, 4, 5], "B":[3, 5, 8]})
        >>> df.where(df % 2 == 0, [-1, -1])
           A  B
        0 -1 -1
        1  4 -1
        2 -1  8

        >>> ser = cudf.Series([4, 3, 2, 1, 0])
        >>> ser.where(ser > 2, 10)
        0     4
        1     3
        2    10
        3    10
        4    10
        dtype: int64
        >>> ser.where(ser > 2)
        0       4
        1       3
        2    null
        3    null
        4    null
        dtype: int64
        """

        if isinstance(self, cudf.DataFrame):
            if hasattr(cond, "__cuda_array_interface__"):
                cond = self.from_gpu_matrix(
                    cond, columns=self._data.names, index=self.index
                )
            elif not isinstance(cond, cudf.DataFrame):
                cond = self.from_pandas(pd.DataFrame(cond))

            common_cols = set(self._data.names).intersection(
                set(cond._data.names)
            )
            if len(common_cols) > 0:
                # If `self` and `cond` are having unequal index,
                # then re-index `cond`.
                if len(self.index) != len(cond.index) or any(
                    self.index != cond.index
                ):
                    cond = cond.reindex(self.index)
            else:
                if cond.shape != self.shape:
                    raise ValueError(
                        """Array conditional must be same shape as self"""
                    )
                # Setting `self` column names to `cond`
                # as `cond` has no column names.
                cond.columns = self.columns

            other = self._normalize_columns_and_scalars_type(other)
            out_df = cudf.DataFrame(index=self.index)
            if len(self._columns) != len(other):
                raise ValueError(
                    """Replacement list length or number of dataframe columns
                    should be equal to Number of columns of dataframe"""
                )

            for column_name, other_column in zip(self._data.names, other):
                input_col = self._data[column_name]
                if column_name in cond._data:
                    if is_categorical_dtype(input_col.dtype):
                        if np.isscalar(other_column):
                            try:
                                other_column = input_col._encode(other_column)
                            except ValueError:
                                # When other is not present in categories,
                                # fill with Null.
                                other_column = None
                        elif hasattr(other_column, "codes"):
                            other_column = other_column.codes
                        input_col = input_col.codes

                    result = libcudf.copying.copy_if_else(
                        input_col, other_column, cond._data[column_name]
                    )

                    if is_categorical_dtype(self._data[column_name].dtype):
                        result = build_categorical_column(
                            categories=self._data[column_name].categories,
                            codes=as_column(
                                result.base_data, dtype=result.dtype
                            ),
                            mask=result.base_mask,
                            size=result.size,
                            offset=result.offset,
                            ordered=self._data[column_name].ordered,
                        )
                else:
                    from cudf._lib.null_mask import MaskState, create_null_mask

                    out_mask = create_null_mask(
                        len(input_col), state=MaskState.ALL_NULL
                    )
                    result = input_col.set_mask(out_mask)
                out_df[column_name] = self[column_name].__class__(result)

            return self._mimic_inplace(out_df, inplace=inplace)

        else:

            if isinstance(other, cudf.DataFrame):
                raise NotImplementedError(
                    "cannot align with a higher dimensional Frame"
                )

            other = self._normalize_columns_and_scalars_type(other)

            cond = as_column(cond)
            if len(cond) != len(self):
                raise ValueError(
                    """Array conditional must be same shape as self"""
                )
            input_col = self._data[self.name]
            if is_categorical_dtype(input_col.dtype):
                if np.isscalar(other):
                    try:
                        other = input_col._encode(other)
                    except ValueError:
                        # When other is not present in categories,
                        # fill with Null.
                        other = None
                elif hasattr(other, "codes"):
                    other = other.codes

                input_col = input_col.codes

            result = libcudf.copying.copy_if_else(input_col, other, cond)

            if is_categorical_dtype(self.dtype):
                result = build_categorical_column(
                    categories=self._data[self.name].categories,
                    codes=as_column(result.base_data, dtype=result.dtype),
                    mask=result.base_mask,
                    size=result.size,
                    offset=result.offset,
                    ordered=self._data[self.name].ordered,
                )

            if isinstance(self, cudf.Index):
                from cudf.core.index import as_index

                result = as_index(result, name=self.name)
            else:
                result = self._copy_construct(data=result)

            return self._mimic_inplace(result, inplace=inplace)

    def mask(self, cond, other=None, inplace=False):
        """
        Replace values where the condition is True.

        Parameters
        ----------
        cond : bool Series/DataFrame, array-like
            Where cond is False, keep the original value.
            Where True, replace with corresponding value from other.
            Callables are not supported.
        other: scalar, list of scalars, Series/DataFrame
            Entries where cond is True are replaced with
            corresponding value from other. Callables are not
            supported. Default is None.

            DataFrame expects only Scalar or array like with scalars or
            dataframe with same dimension as self.

            Series expects only scalar or series like with same length
        inplace : bool, default False
            Whether to perform the operation in place on the data.

        Returns
        -------
        Same type as caller

        Examples:
        ---------
        >>> import cudf
        >>> df = cudf.DataFrame({"A":[1, 4, 5], "B":[3, 5, 8]})
        >>> df.mask(df % 2 == 0, [-1, -1])
           A  B
        0  1  3
        1 -1  5
        2  5 -1

        >>> ser = cudf.Series([4, 3, 2, 1, 0])
        >>> ser.mask(ser > 2, 10)
        0    10
        1    10
        2     2
        3     1
        4     0
        dtype: int64
        >>> ser.mask(ser > 2)
        0    null
        1    null
        2       2
        3       1
        4       0
        dtype: int64
        """

        if not hasattr(cond, "__invert__"):
            # We Invert `cond` below and call `where`, so
            # making sure the object supports
            # `~`(inversion) operator or `__invert__` method
            cond = cupy.asarray(cond)

        return self.where(cond=~cond, other=other, inplace=inplace)

    def _partition(self, scatter_map, npartitions, keep_index=True):

        output_table, output_offsets = libcudf.partitioning.partition(
            self, scatter_map, npartitions, keep_index
        )

        # due to the split limitation mentioned
        # here: https://github.com/rapidsai/cudf/issues/4607
        # we need to remove first & last elements in offsets.
        # TODO: Remove this after the above issue is fixed.
        output_offsets = output_offsets[1:-1]

        result = libcudf.copying.table_split(
            output_table, output_offsets, keep_index=keep_index
        )

        result = [self.__class__._from_table(tbl) for tbl in result]

        for frame in result:
            frame._copy_categories(self, include_index=keep_index)

        if npartitions:
            for i in range(npartitions - len(result)):
                result.append(self._empty_like(keep_index))

        return result

    @annotate("SCATTER_BY_MAP", color="green", domain="cudf_python")
    def scatter_by_map(
        self, map_index, map_size=None, keep_index=True, **kwargs
    ):
        """Scatter to a list of dataframes.

        Uses map_index to determine the destination
        of each row of the original DataFrame.

        Parameters
        ----------
        map_index : Series, str or list-like
            Scatter assignment for each row
        map_size : int
            Length of output list. Must be >= uniques in map_index
        keep_index : bool
            Conserve original index values for each row

        Returns
        -------
        A list of cudf.DataFrame objects.
        """

        # map_index might be a column name or array,
        # make it a Column
        if isinstance(map_index, str):
            map_index = self._data[map_index]
        elif isinstance(map_index, cudf.Series):
            map_index = map_index._column
        else:
            map_index = as_column(map_index)

        # Convert float to integer
        if map_index.dtype == np.float:
            map_index = map_index.astype(np.int32)

        # Convert string or categorical to integer
        if isinstance(map_index, cudf.core.column.StringColumn):
            map_index = map_index.as_categorical_column(
                "category"
            ).as_numerical
            warnings.warn(
                "Using StringColumn for map_index in scatter_by_map. "
                "Use an integer array/column for better performance."
            )
        elif isinstance(map_index, cudf.core.column.CategoricalColumn):
            map_index = map_index.as_numerical
            warnings.warn(
                "Using CategoricalColumn for map_index in scatter_by_map. "
                "Use an integer array/column for better performance."
            )

        if kwargs.get("debug", False) == 1 and map_size is not None:
            count = map_index.distinct_count()
            if map_size < count:
                raise ValueError(
                    f"ERROR: map_size must be >= {count} (got {map_size})."
                )

        tables = self._partition(map_index, map_size, keep_index)

        return tables

    def dropna(self, axis=0, how="any", subset=None, thresh=None):
        """
        Drops rows (or columns) containing nulls from a Column.

        Parameters
        ----------
        axis : {0, 1}, optional
            Whether to drop rows (axis=0, default) or columns (axis=1)
            containing nulls.
        how : {"any", "all"}, optional
            Specifies how to decide whether to drop a row (or column).
            any (default) drops rows (or columns) containing at least
            one null value. all drops only rows (or columns) containing
            *all* null values.
        subset : list, optional
            List of columns to consider when dropping rows (all columns
            are considered by default). Alternatively, when dropping
            columns, subset is a list of rows to consider.
        thresh: int, optional
            If specified, then drops every row (or column) containing
            less than `thresh` non-null values


        Returns
        -------
        Copy of the DataFrame with rows/columns containing nulls dropped.
        """
        if axis == 0:
            return self._drop_na_rows(how=how, subset=subset, thresh=thresh)
        else:
            return self._drop_na_columns(how=how, subset=subset, thresh=thresh)

    def _drop_na_rows(self, how="any", subset=None, thresh=None):
        """
        Drops null rows from `self`.

        how : {"any", "all"}, optional
            Specifies how to decide whether to drop a row.
            any (default) drops rows containing at least
            one null value. all drops only rows containing
            *all* null values.
        subset : list, optional
            List of columns to consider when dropping rows.
        thresh: int, optional
            If specified, then drops every row containing
            less than `thresh` non-null values.
        """
        if subset is None:
            subset = self._column_names
        elif (
            not np.iterable(subset)
            or isinstance(subset, str)
            or isinstance(subset, tuple)
            and subset in self._data.names
        ):
            subset = (subset,)
        diff = set(subset) - set(self._data)
        if len(diff) != 0:
            raise KeyError("columns {!r} do not exist".format(diff))
        subset_cols = [
            name for name, col in self._data.items() if name in subset
        ]
        if len(subset_cols) == 0:
            return self.copy(deep=True)
        result = self.__class__._from_table(
            libcudf.stream_compaction.drop_nulls(
                self, how=how, keys=subset, thresh=thresh
            )
        )
        result._copy_categories(self)
        return result

    def _drop_na_columns(self, how="any", subset=None, thresh=None):
        """
        Drop columns containing nulls
        """
        out_cols = []

        if subset is None:
            df = self
        else:
            df = self.take(subset)

        if thresh is None:
            if how == "all":
                thresh = 1
            else:
                thresh = len(df)

        for col in self._data.names:
            if (len(df[col]) - df[col].null_count) < thresh:
                continue
            out_cols.append(col)

        return self[out_cols]

    def _apply_boolean_mask(self, boolean_mask):
        """
        Applies boolean mask to each row of `self`,
        rows corresponding to `False` is dropped
        """
        boolean_mask = as_column(boolean_mask)
        if boolean_mask.has_nulls:
            raise ValueError(
                "cannot mask with boolean_mask containing null values"
            )
        result = self.__class__._from_table(
            libcudf.stream_compaction.apply_boolean_mask(
                self, as_column(boolean_mask)
            )
        )
        result._copy_categories(self)
        return result

    def _quantiles(
        self,
        q,
        interpolation="LINEAR",
        is_sorted=False,
        column_order=(),
        null_precedence=(),
    ):
        interpolation = libcudf.types.Interpolation[interpolation]

        is_sorted = libcudf.types.Sorted["YES" if is_sorted else "NO"]

        column_order = [libcudf.types.Order[key] for key in column_order]

        null_precedence = [
            libcudf.types.NullOrder[key] for key in null_precedence
        ]

        result = self.__class__._from_table(
            libcudf.quantiles.quantiles(
                self,
                q,
                interpolation,
                is_sorted,
                column_order,
                null_precedence,
            )
        )

        result._copy_categories(self)
        return result

    def rank(
        self,
        axis=0,
        method="average",
        numeric_only=None,
        na_option="keep",
        ascending=True,
        pct=False,
    ):
        """
        Compute numerical data ranks (1 through n) along axis.
        By default, equal values are assigned a rank that is the average of the
        ranks of those values.
        Parameters
        ----------
        axis : {0 or 'index', 1 or 'columns'}, default 0
            Index to direct ranking.
        method : {'average', 'min', 'max', 'first', 'dense'}, default 'average'
            How to rank the group of records that have the same value
            (i.e. ties):
            * average: average rank of the group
            * min: lowest rank in the group
            * max: highest rank in the group
            * first: ranks assigned in order they appear in the array
            * dense: like 'min', but rank always increases by 1 between groups.
        numeric_only : bool, optional
            For DataFrame objects, rank only numeric columns if set to True.
        na_option : {'keep', 'top', 'bottom'}, default 'keep'
            How to rank NaN values:
            * keep: assign NaN rank to NaN values
            * top: assign smallest rank to NaN values if ascending
            * bottom: assign highest rank to NaN values if ascending.
        ascending : bool, default True
            Whether or not the elements should be ranked in ascending order.
        pct : bool, default False
            Whether or not to display the returned rankings in percentile
            form.
        Returns
        -------
        same type as caller
            Return a Series or DataFrame with data ranks as values.
        """
        if method not in {"average", "min", "max", "first", "dense"}:
            raise KeyError(method)
        method_enum = libcudf.sort.RankMethod[method.upper()]
        if na_option not in {"keep", "top", "bottom"}:
            raise KeyError(na_option)

        # TODO code for selecting numeric columns
        source = self
        if numeric_only:
            warnings.warn("numeric_only=True is not implemented yet")

        out_rank_table = libcudf.sort.rank_columns(
            source, method_enum, na_option, ascending, pct
        )

        return self._from_table(out_rank_table).astype(np.float64)

    def repeat(self, repeats, axis=None):
        """Repeats elements consecutively

        Parameters
        ----------
        repeats : int, array, numpy array, or Column
            the number of times to repeat each element

        Example
        -------
        >>> import cudf as cudf
        >>> s = cudf.Series([0, 2]) # or DataFrame
        >>> s
        0    0
        1    2
        dtype: int64
        >>> s.repeat([3, 4])
        0    0
        0    0
        0    0
        1    2
        1    2
        1    2
        1    2
        dtype: int64
        >>> s.repeat(2)
        0    0
        0    0
        1    2
        1    2
        dtype: int64
        >>>
        """
        if axis is not None:
            raise NotImplementedError(
                "Only axis=`None` supported at this time."
            )

        return self._repeat(repeats)

    def _repeat(self, count):
        if not is_scalar(count):
            count = as_column(count)

        result = self.__class__._from_table(
            libcudf.filling.repeat(self, count)
        )

        result._copy_categories(self)
        return result

    def _fill(self, fill_values, begin, end, inplace):
        col_and_fill = zip(self._columns, fill_values)

        if not inplace:
            data_columns = (c._fill(v, begin, end) for (c, v) in col_and_fill)
            data = zip(self._column_names, data_columns)
            return self.__class__._from_table(Frame(data, self._index))

        for (c, v) in col_and_fill:
            c.fill(v, begin, end, inplace=True)

        return self

    def shift(self, periods=1, freq=None, axis=0, fill_value=None):
        """Shift values by `periods` positions.
        """
        assert axis in (None, 0) and freq is None
        return self._shift(periods)

    def _shift(self, offset, fill_value=None):
        data_columns = (col.shift(offset, fill_value) for col in self._columns)
        data = zip(self._column_names, data_columns)
        return self.__class__._from_table(Frame(data, self._index))

    def __array__(self, dtype=None):
        raise TypeError(
            "Implicit conversion to a host NumPy array via __array__ is not "
            "allowed, To explicitly construct a GPU array, consider using "
            "cupy.asarray(...)\nTo explicitly construct a "
            "host array, consider using .to_array()"
        )

    def __arrow_array__(self, type=None):
        raise TypeError(
            "Implicit conversion to a host PyArrow Array via __arrow_array__ "
            "is not allowed, To explicitly construct a PyArrow Array, "
            "consider using .to_arrow()"
        )

    def drop_duplicates(
        self,
        subset=None,
        keep="first",
        nulls_are_equal=True,
        ignore_index=False,
    ):
        """
        Drops rows in frame as per duplicate rows in `subset` columns from
        self.

        subset : list, optional
            List of columns to consider when dropping rows.
        keep : ["first", "last", False] first will keep first of duplicate,
            last will keep last of the duplicate and False drop all
            duplicate
        nulls_are_equal: null elements are considered equal to other null
            elements
        ignore_index: bool, default False
            If True, the resulting axis will be labeled 0, 1, …, n - 1.
        """
        if subset is None:
            subset = self._column_names
        elif (
            not np.iterable(subset)
            or isinstance(subset, str)
            or isinstance(subset, tuple)
            and subset in self._data.names
        ):
            subset = (subset,)
        diff = set(subset) - set(self._data)
        if len(diff) != 0:
            raise KeyError("columns {!r} do not exist".format(diff))
        subset_cols = [name for name in self._column_names if name in subset]
        if len(subset_cols) == 0:
            return self.copy(deep=True)

        result = self._from_table(
            libcudf.stream_compaction.drop_duplicates(
                self,
                keys=subset,
                keep=keep,
                nulls_are_equal=nulls_are_equal,
                ignore_index=ignore_index,
            )
        )

        result._copy_categories(self)
        return result

    def replace(self, to_replace, replacement):
        copy_data = self._data.copy()

        for name, col in copy_data.items():
            if not (to_replace is None and replacement is None):
                try:
                    (
                        col_all_nan,
                        col_replacement,
                        col_to_replace,
                    ) = _get_replacement_values(
                        to_replace=to_replace,
                        replacement=replacement,
                        col_name=name,
                        column=col,
                    )

                    copy_data[name] = col.find_and_replace(
                        col_to_replace, col_replacement, col_all_nan
                    )
                except KeyError:
                    # Do not change the copy_data[name]
                    pass

            result = self._from_table(Frame(copy_data, self._index))

        return result

    def _copy_categories(self, other, include_index=True):
        """
        Utility that copies category information from `other`
        to `self`.
        """
        for name, col, other_col in zip(
            self._data.keys(), self._data.values(), other._data.values()
        ):
            if isinstance(
                other_col, cudf.core.column.CategoricalColumn
            ) and not isinstance(col, cudf.core.column.CategoricalColumn):
                self._data[name] = build_categorical_column(
                    categories=other_col.categories,
                    codes=as_column(col.base_data, dtype=col.dtype),
                    mask=col.base_mask,
                    ordered=other_col.ordered,
                    size=col.size,
                    offset=col.offset,
                )
        if include_index:
            # include_index will still behave as False
            # incase of self._index being a RangeIndex
            if (
                self._index is not None
                and not isinstance(self._index, cudf.core.index.RangeIndex)
                and isinstance(
                    other._index,
                    (cudf.core.index.CategoricalIndex, cudf.MultiIndex),
                )
            ):
                self._index._copy_categories(other._index, include_index=False)
                # When other._index is a CategoricalIndex, there is
                # possibility that corresposing self._index be GenericIndex
                # with codes. So to update even the class signature, we
                # have to call as_index.
                if isinstance(
                    other._index, cudf.core.index.CategoricalIndex
                ) and not isinstance(
                    self._index, cudf.core.index.CategoricalIndex
                ):
                    self._index = cudf.core.index.as_index(self._index)
        return self

    def _unaryop(self, op):
        data_columns = (col.unary_operator(op) for col in self._columns)
        data = zip(self._column_names, data_columns)
        return self.__class__._from_table(Frame(data, self._index))

    def isnull(self):
        """Identify missing values.
        """
        data_columns = (col.isnull() for col in self._columns)
        data = zip(self._column_names, data_columns)
        return self.__class__._from_table(Frame(data, self._index))

    def isna(self):
        """Identify missing values. Alias for `isnull`
        """
        return self.isnull()

    def notnull(self):
        """Identify non-missing values.
        """
        data_columns = (col.notnull() for col in self._columns)
        data = zip(self._column_names, data_columns)
        return self.__class__._from_table(Frame(data, self._index))

    def notna(self):
        """Identify non-missing values. Alias for `notnull`.
        """
        return self.notnull()

    def interleave_columns(self):
        """
        Interleave Series columns of a table into a single column.

        Converts the column major table `cols` into a row major column.
        Parameters
        ----------
        cols : input Table containing columns to interleave.

        Example
        -------
        >>> df = DataFrame([['A1', 'A2', 'A3'], ['B1', 'B2', 'B3']])
        >>> df
        0    [A1, A2, A3]
        1    [B1, B2, B3]
        >>> df.interleave_columns()
        0    A1
        1    B1
        2    A2
        3    B2
        4    A3
        5    B3

        Returns
        -------
        The interleaved columns as a single column
        """
        if ("category" == self.dtypes).any():
            raise ValueError(
                "interleave_columns does not support 'category' dtype."
            )

        result = self._constructor_sliced(
            libcudf.reshape.interleave_columns(self)
        )

        return result

    def tile(self, count):
        """
        Repeats the rows from `self` DataFrame `count` times to form a
        new DataFrame.

        Parameters
        ----------
        self : input Table containing columns to interleave.
        count : Number of times to tile "rows". Must be non-negative.

        Example
        -------
        >>> df  = Dataframe([[8, 4, 7], [5, 2, 3]])
        >>> count = 2
        >>> df.tile(df, count)
           0  1  2
        0  8  4  7
        1  5  2  3
        0  8  4  7
        1  5  2  3

        Returns
        -------
        The table containing the tiled "rows".
        """
        result = self.__class__._from_table(libcudf.reshape.tile(self, count))
        result._copy_categories(self)
        return result

    def searchsorted(
        self, values, side="left", ascending=True, na_position="last"
    ):
        """Find indices where elements should be inserted to maintain order

        Parameters
        ----------
        value : Frame (Shape must be consistent with self)
            Values to be hypothetically inserted into Self
        side : str {‘left’, ‘right’} optional, default ‘left‘
            If ‘left’, the index of the first suitable location found is given
            If ‘right’, return the last such index
        ascending : bool optional, default True
            Sorted Frame is in ascending order (otherwise descending)
        na_position : str {‘last’, ‘first’} optional, default ‘last‘
            Position of null values in sorted order

        Returns
        -------
        1-D cupy array of insertion points
        """
        # Call libcudf++ search_sorted primitive
        from cudf.utils.dtypes import is_scalar

        scalar_flag = None
        if is_scalar(values):
            scalar_flag = True

        if not isinstance(values, Frame):
            values = as_column(values)
            if values.dtype != self.dtype:
                self = self.astype(values.dtype)
            values = values.as_frame()
        outcol = libcudf.search.search_sorted(
            self, values, side, ascending=ascending, na_position=na_position
        )

        # Retrun result as cupy array if the values is non-scalar
        # If values is scalar, result is expected to be scalar.
        result = cupy.asarray(outcol.data_array_view)
        if scalar_flag:
            return result[0].item()
        else:
            return result

    def _get_sorted_inds(self, ascending=True, na_position="last"):
        """
        Sort by the values.

        Parameters
        ----------
        ascending : bool or list of bool, default True
            If True, sort values in ascending order, otherwise descending.
        na_position : {‘first’ or ‘last’}, default ‘last’
            Argument ‘first’ puts NaNs at the beginning, ‘last’ puts NaNs
            at the end.
        Returns
        -------
        out_column_inds : cuDF Column of indices sorted based on input

        Difference from pandas:
        * Support axis='index' only.
        * Not supporting: inplace, kind
        * Ascending can be a list of bools to control per column
        """

        # This needs to be updated to handle list of bools for ascending
        if ascending is True:
            if na_position == "last":
                na_position = 0
            elif na_position == "first":
                na_position = 1
        elif ascending is False:
            if na_position == "last":
                na_position = 1
            elif na_position == "first":
                na_position = 0
        else:
            warnings.warn(
                "When using a sequence of booleans for `ascending`, "
                "`na_position` flag is not yet supported and defaults to "
                "treating nulls as greater than all numbers"
            )
            na_position = 0

        # If given a scalar need to construct a sequence of length # of columns
        if np.isscalar(ascending):
            ascending = [ascending] * self._num_columns

        return libcudf.sort.order_by(self, ascending, na_position)

    def sin(self):
        return self._unaryop("sin")

    def cos(self):
        return self._unaryop("cos")

    def tan(self):
        return self._unaryop("tan")

    def asin(self):
        return self._unaryop("asin")

    def acos(self):
        return self._unaryop("acos")

    def atan(self):
        return self._unaryop("atan")

    def exp(self):
        return self._unaryop("exp")

    def log(self):
        return self._unaryop("log")

    def sqrt(self):
        return self._unaryop("sqrt")

    @staticmethod
    def _validate_merge_cfg(
        lhs,
        rhs,
        left_on,
        right_on,
        on,
        how,
        left_index=False,
        right_index=False,
        lsuffix=None,
        rsuffix=None,
    ):
        """
        Error for various combinations of merge input parameters
        """
        len_left_on = len(left_on) if left_on is not None else 0
        len_right_on = len(right_on) if right_on is not None else 0

        # must actually support the requested merge type
        if how not in ["left", "inner", "outer", "leftanti", "leftsemi"]:
            raise NotImplementedError(
                "{!r} merge not supported yet".format(how)
            )

        # Passing 'on' with 'left_on' or 'right_on' is potentially ambiguous
        if on:
            if left_on or right_on:
                raise ValueError(
                    'Can only pass argument "on" OR "left_on" '
                    'and "right_on", not a combination of both.'
                )

        # Require same total number of columns to join on in both operands
        if not (len_left_on + left_index * len(lhs.index.names)) == (
            len_right_on + right_index * len(rhs.index.names)
        ):
            raise ValueError(
                "Merge operands must have same number of join key columns"
            )

        # If nothing specified, must have common cols to use implicitly
        same_named_columns = set(lhs._data.keys()) & set(rhs._data.keys())
        if not (left_index or right_index):
            if not (left_on or right_on):
                if len(same_named_columns) == 0:
                    raise ValueError("No common columns to perform merge on")

        for name in same_named_columns:
            if not (
                name in left_on
                and name in right_on
                and (left_on.index(name) == right_on.index(name))
            ):
                if not (lsuffix or rsuffix):
                    raise ValueError(
                        "there are overlapping columns but "
                        "lsuffix and rsuffix are not defined"
                    )

        if on:
            on_keys = [on] if not isinstance(on, list) else on
            for key in on_keys:
                if not (key in lhs._data.keys() and key in rhs._data.keys()):
                    raise KeyError("Key {} not in both operands".format(on))
        else:
            for key in left_on:
                if key not in lhs._data.keys():
                    raise KeyError('Key "{}" not in left operand'.format(key))
            for key in right_on:
                if key not in rhs._data.keys():
                    raise KeyError('Key "{}" not in right operand'.format(key))

    def _merge(
        self,
        right,
        on=None,
        left_on=None,
        right_on=None,
        left_index=False,
        right_index=False,
        how="inner",
        sort=False,
        lsuffix=None,
        rsuffix=None,
        method="hash",
        indicator=False,
        suffixes=("_x", "_y"),
    ):
        # Merge doesn't support right, so just swap
        if how == "right":
            return right._merge(
                self,
                on=on,
                left_on=right_on,
                right_on=left_on,
                left_index=right_index,
                right_index=left_index,
                how="left",
                sort=sort,
                lsuffix=rsuffix,
                rsuffix=lsuffix,
                method=method,
                indicator=indicator,
                suffixes=suffixes,
            )

        lhs = self
        rhs = right

        from cudf.core.join import Merge

        mergeop = Merge(
            lhs,
            rhs,
            on,
            left_on,
            right_on,
            left_index,
            right_index,
            how,
            sort,
            lsuffix,
            rsuffix,
            method,
            indicator,
            suffixes,
        )
        to_return = mergeop.perform_merge()

        # If sort=True, Pandas would sort on the key columns in the
        # same order as given in 'on'. If the indices are used as
        # keys, the index will be sorted. If one index is specified,
        # the key column on the other side will be used to sort.
        # If no index is specified, return a new RangeIndex
        if sort:
            to_sort = cudf.DataFrame()
            if left_index and right_index:
                by = list(to_return._index._data.columns)
                if left_on and right_on:
                    by.extend(to_return[mergeop.left_on]._data.columns)
            elif left_index:
                by = list(to_return[mergeop.right_on]._data.columns)
            elif right_index:
                by = list(to_return[mergeop.left_on]._data.columns)
            else:
                # left_on == right_on, or different names but same columns
                # in both cases we can sort by either
                by = [to_return._data[name] for name in mergeop.left_on]
            for i, col in enumerate(by):
                to_sort[i] = col
            inds = to_sort.argsort()
            if isinstance(to_return, cudf.Index):
                to_return = to_return.take(inds)
            else:
                to_return = to_return.take(
                    inds, keep_index=(left_index or right_index)
                )
            return to_return
        else:
            return to_return

    def _is_sorted(self, ascending=None, null_position=None):
        """
        Returns a boolean indicating whether the data of the Frame are sorted
        based on the parameters given. Does not account for the index.

        Parameters
        ----------
        self : Frame
            Frame whose columns are to be checked for sort order
        ascending : None or list-like of booleans
            None or list-like of boolean values indicating expected sort order
            of each column. If list-like, size of list-like must be
            len(columns). If None, all columns expected sort order is set to
            ascending. False (0) - ascending, True (1) - descending.
        null_position : None or list-like of booleans
            None or list-like of boolean values indicating desired order of
            nulls compared to other elements. If list-like, size of list-like
            must be len(columns). If None, null order is set to before. False
            (0) - before, True (1) - after.

        Returns
        -------
        returns : boolean
            Returns True, if sorted as expected by ``ascending`` and
            ``null_position``, False otherwise.
        """
        return libcudf.sort.is_sorted(
            self, ascending=ascending, null_position=null_position
        )


def _get_replacement_values(to_replace, replacement, col_name, column):
    from pandas.api.types import is_dict_like

    from cudf.utils import utils

    all_nan = False

    if is_dict_like(to_replace) and replacement is None:
        replacement = list(to_replace.values())
        to_replace = list(to_replace.keys())
    elif not is_scalar(to_replace):
        if is_scalar(replacement):
            all_nan = replacement is None
            if all_nan:
                replacement = [replacement] * len(to_replace)
            # Do not broadcast numeric dtypes
            elif pd.api.types.is_numeric_dtype(column.dtype):
                if len(to_replace) > 0:
                    replacement = [replacement]
                else:
                    # If to_replace is empty, replacement has to be empty.
                    replacement = []
            else:
                replacement = utils.scalar_broadcast_to(
                    replacement,
                    (len(to_replace),),
                    np.dtype(type(replacement)),
                )
        else:
            # If both are non-scalar
            if len(to_replace) != len(replacement):
                raise ValueError(
                    "Replacement lists must be "
                    "of same length."
                    "Expected {}, got {}.".format(
                        len(to_replace), len(replacement)
                    )
                )
    else:
        if not is_scalar(replacement):
            raise TypeError(
                "Incompatible types '{}' and '{}' "
                "for *to_replace* and *replacement*.".format(
                    type(to_replace).__name__, type(replacement).__name__
                )
            )
        to_replace = [to_replace]
        replacement = [replacement]

    if is_dict_like(to_replace) and is_dict_like(replacement):
        replacement = replacement[col_name]
        to_replace = to_replace[col_name]

        if is_scalar(replacement):
            replacement = [replacement]
        if is_scalar(to_replace):
            to_replace = [to_replace]

    if isinstance(replacement, list):
        all_nan = replacement.count(None) == len(replacement)
    return all_nan, replacement, to_replace<|MERGE_RESOLUTION|>--- conflicted
+++ resolved
@@ -1,3 +1,4 @@
+# Copyright (c) 2020, NVIDIA CORPORATION.
 import functools
 import warnings
 from collections import OrderedDict
@@ -58,34 +59,14 @@
 
         # shallow-copy the input DFs in case the same DF instance
         # is concatenated with itself
-<<<<<<< HEAD
-        empty_counter = 0
-        all_empty_except_index = False
-=======
 
         some_empty = False
         result_index_length = 0
         empty_counter = 0
->>>>>>> 754f292c
 
         for i, obj in enumerate(objs):
             objs[i] = obj.copy(deep=False)
             if ignore_index:
-<<<<<<< HEAD
-                # If ignore_index is true and all the dataframes are
-                # empty but have index set, we'd actually want to
-                # let the concat happen with index present but
-                # later remove the index, which means setting a RangeIndex.
-                if obj.shape[1] == 0:
-                    empty_counter += 1
-                    if len(obj) > 0:
-                        all_empty_except_index = True
-
-        if empty_counter == len(objs) and all_empty_except_index:
-            all_empty_except_index = True
-        else:
-            all_empty_except_index = False
-=======
                 # If ignore_index is true, determine if
                 # all or some objs are empty(and have index).
                 # 1. If all objects are empty(and have index), we
@@ -109,7 +90,6 @@
             all_empty = True
         else:
             all_empty = False
->>>>>>> 754f292c
 
         from cudf.core.column.column import (
             build_categorical_column,
@@ -185,16 +165,10 @@
                 for cols in list_of_columns:
                     # If column not in this df, fill with an all-null column
                     if idx >= len(cols) or cols[idx] is None:
-<<<<<<< HEAD
-                        filtered_cols = [x for x in cols if x is not None]
-                        n = len(filtered_cols[0])
-                        cols[idx] = column_empty(n, dtype, masked=True)
-=======
                         n = len(next(x for x in cols if x is not None))
                         cols[idx] = column_empty(
                             row_count=n, dtype=dtype, masked=True
                         )
->>>>>>> 754f292c
                     else:
                         # If column is categorical, rebase the codes with the
                         # combined categories, and cast the new codes to the
@@ -239,9 +213,6 @@
 
         # Combine the index and table columns for each Frame into a
         # list of [...index_cols, ...table_cols]. If a table is
-<<<<<<< HEAD
-        # missing a column, that list will have None in the slot instead
-=======
         # missing a column:
         # 1. when ignore_index is True and some_empty is False(which
         # means there is no dataframe which is empty and has an index in
@@ -261,27 +232,18 @@
         # index will be ignored by libcudf.concat.concat_tables
         # and the corresponding empty column will be concatenated
         # correctly.
->>>>>>> 754f292c
 
         columns = [
             (
                 []
-<<<<<<< HEAD
-                if (ignore_index and all_empty_except_index and len(f) == 0)
-=======
                 if (ignore_index and not some_empty)
->>>>>>> 754f292c
                 else list(f._index._data.columns)
             )
             + [
                 f._data[name]
                 if name in f._data
                 else column_empty(len(f), masked=True)
-<<<<<<< HEAD
-                if (ignore_index and all_empty_except_index and len(f) != 0)
-=======
                 if (ignore_index and not some_empty)
->>>>>>> 754f292c
                 else None
                 for name in names
             ]
@@ -336,15 +298,8 @@
 
         # Concatenate the Tables
         out = cls._from_table(
-            libcudf.concat.concat_tables(
-                tables,
-                ignore_index=ignore_index
-                if all_empty_except_index is False
-                else False,
-            )
-        )
-        if all_empty_except_index:
-            out._index = cudf.RangeIndex(len(out))
+            libcudf.concat.concat_tables(tables, ignore_index=ignore_index)
+        )
 
         if all_empty:
             # When all the dataframes in objs are empty and either
