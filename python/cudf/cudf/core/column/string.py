# Copyright (c) 2019-2020, NVIDIA CORPORATION.
import pickle
import warnings

import cupy
import numpy as np
import pandas as pd
import pyarrow as pa

import cudf
from cudf import _lib as libcudf
from cudf._lib import string_casting as str_cast
from cudf._lib.column import Column
from cudf._lib.nvtext.generate_ngrams import (
    generate_character_ngrams as cpp_generate_character_ngrams,
    generate_ngrams as cpp_generate_ngrams,
)
from cudf._lib.nvtext.ngrams_tokenize import (
    ngrams_tokenize as cpp_ngrams_tokenize,
)
from cudf._lib.nvtext.normalize import normalize_spaces as cpp_normalize_spaces
<<<<<<< HEAD
from cudf._lib.nvtext.replace import (
    filter_tokens as cpp_filter_tokens,
    replace_tokens as cpp_replace_tokens,
=======
from cudf._lib.nvtext.replace import replace_tokens as cpp_replace_tokens
from cudf._lib.nvtext.subword_tokenize import (
    subword_tokenize as cpp_subword_tokenize,
>>>>>>> ab1cb1fc
)
from cudf._lib.nvtext.tokenize import (
    character_tokenize as cpp_character_tokenize,
    count_tokens as cpp_count_tokens,
    tokenize as cpp_tokenize,
)
from cudf._lib.nvtx import annotate
from cudf._lib.scalar import Scalar, as_scalar
from cudf._lib.strings.attributes import (
    code_points as cpp_code_points,
    count_bytes as cpp_count_bytes,
    count_characters as cpp_count_characters,
)
from cudf._lib.strings.capitalize import (
    capitalize as cpp_capitalize,
    title as cpp_title,
)
from cudf._lib.strings.case import (
    swapcase as cpp_swapcase,
    to_lower as cpp_to_lower,
    to_upper as cpp_to_upper,
)
from cudf._lib.strings.char_types import (
    is_alnum as cpp_is_alnum,
    is_alpha as cpp_is_alpha,
    is_decimal as cpp_is_decimal,
    is_digit as cpp_is_digit,
    is_float as cpp_is_float,
    is_integer as cpp_is_integer,
    is_lower as cpp_is_lower,
    is_numeric as cpp_is_numeric,
    is_space as cpp_isspace,
    is_upper as cpp_is_upper,
)
from cudf._lib.strings.combine import (
    concatenate as cpp_concatenate,
    join as cpp_join,
)
from cudf._lib.strings.contains import (
    contains_re as cpp_contains_re,
    count_re as cpp_count_re,
    match_re as cpp_match_re,
)
from cudf._lib.strings.convert.convert_urls import (
    url_decode as cpp_url_decode,
    url_encode as cpp_url_encode,
)
from cudf._lib.strings.extract import extract as cpp_extract
from cudf._lib.strings.find import (
    contains as cpp_contains,
    endswith as cpp_endswith,
    endswith_multiple as cpp_endswith_multiple,
    find as cpp_find,
    rfind as cpp_rfind,
    startswith as cpp_startswith,
    startswith_multiple as cpp_startswith_multiple,
)
from cudf._lib.strings.findall import findall as cpp_findall
from cudf._lib.strings.padding import (
    PadSide,
    center as cpp_center,
    ljust as cpp_ljust,
    pad as cpp_pad,
    rjust as cpp_rjust,
    zfill as cpp_zfill,
)
from cudf._lib.strings.replace import (
    insert as cpp_string_insert,
    replace as cpp_replace,
    replace_multi as cpp_replace_multi,
    slice_replace as cpp_slice_replace,
)
from cudf._lib.strings.replace_re import (
    replace_multi_re as cpp_replace_multi_re,
    replace_re as cpp_replace_re,
    replace_with_backrefs as cpp_replace_with_backrefs,
)
from cudf._lib.strings.split.partition import (
    partition as cpp_partition,
    rpartition as cpp_rpartition,
)
from cudf._lib.strings.split.split import (
    rsplit as cpp_rsplit,
    split as cpp_split,
)
from cudf._lib.strings.strip import (
    lstrip as cpp_lstrip,
    rstrip as cpp_rstrip,
    strip as cpp_strip,
)
from cudf._lib.strings.substring import (
    get as cpp_string_get,
    slice_from as cpp_slice_from,
    slice_strings as cpp_slice_strings,
)
from cudf._lib.strings.translate import translate as cpp_translate
from cudf._lib.strings.wrap import wrap as cpp_wrap
from cudf.core.buffer import Buffer
from cudf.core.column import column, datetime
from cudf.utils import utils
from cudf.utils.docutils import copy_docstring
from cudf.utils.dtypes import can_convert_to_column, is_scalar, is_string_dtype

_str_to_numeric_typecast_functions = {
    np.dtype("int8"): str_cast.stoi8,
    np.dtype("int16"): str_cast.stoi16,
    np.dtype("int32"): str_cast.stoi,
    np.dtype("int64"): str_cast.stol,
    np.dtype("uint8"): str_cast.stoui8,
    np.dtype("uint16"): str_cast.stoui16,
    np.dtype("uint32"): str_cast.stoui,
    np.dtype("uint64"): str_cast.stoul,
    np.dtype("float32"): str_cast.stof,
    np.dtype("float64"): str_cast.stod,
    np.dtype("bool"): str_cast.to_booleans,
    # TODO: support Date32 UNIX days
    # np.dtype("datetime64[D]"): str_cast.timestamp2int,
    np.dtype("datetime64[s]"): str_cast.timestamp2int,
    np.dtype("datetime64[ms]"): str_cast.timestamp2int,
    np.dtype("datetime64[us]"): str_cast.timestamp2int,
    np.dtype("datetime64[ns]"): str_cast.timestamp2int,
}

_numeric_to_str_typecast_functions = {
    np.dtype("int8"): str_cast.i8tos,
    np.dtype("int16"): str_cast.i16tos,
    np.dtype("int32"): str_cast.itos,
    np.dtype("int64"): str_cast.ltos,
    np.dtype("uint8"): str_cast.ui8tos,
    np.dtype("uint16"): str_cast.ui16tos,
    np.dtype("uint32"): str_cast.uitos,
    np.dtype("uint64"): str_cast.ultos,
    np.dtype("float32"): str_cast.ftos,
    np.dtype("float64"): str_cast.dtos,
    np.dtype("bool"): str_cast.from_booleans,
    # TODO: support Date32 UNIX days
    # np.dtype("datetime64[D]"): str_cast.int2timestamp,
    np.dtype("datetime64[s]"): str_cast.int2timestamp,
    np.dtype("datetime64[ms]"): str_cast.int2timestamp,
    np.dtype("datetime64[us]"): str_cast.int2timestamp,
    np.dtype("datetime64[ns]"): str_cast.int2timestamp,
}


class StringMethods(object):
    def __init__(self, column, parent=None):
        """
        Vectorized string functions for Series and Index.

        This mimics pandas ``df.str`` interface. nulls stay null
        unless handled otherwise by a particular method.
        Patterned after Python’s string methods, with some
        inspiration from R’s stringr package.
        """
        self._column = column
        self._parent = parent

    def htoi(self):
        """
        Returns integer value represented by each hex string.
        String is interpretted to have hex (base-16) characters.

        Returns
        -------
        Series/Index of str dtype

        Examples
        --------
        >>> import cudf
        >>> s = cudf.Series(["1234", "ABCDEF", "1A2", "cafe"])
        >>> s.str.htoi()
        0        4660
        1    11259375
        2         418
        3       51966
        dtype: int64
        """

        out = str_cast.htoi(self._column)

        return self._return_or_inplace(out, inplace=False)

    def ip2int(self):
        """
        This converts ip strings to integers

        Returns
        -------
        Series/Index of str dtype

        Examples
        --------
        >>> import cudf
        >>> s = cudf.Series(["12.168.1.1", "10.0.0.1"])
        >>> s.str.ip2int()
        0    212336897
        1    167772161
        dtype: int64

        Returns 0's if any string is not an IP.

        >>> s = cudf.Series(["12.168.1.1", "10.0.0.1", "abc"])
        >>> s.str.ip2int()
        0    212336897
        1    167772161
        2            0
        dtype: int64
        """

        out = str_cast.ip2int(self._column)

        return self._return_or_inplace(out, inplace=False)

    def _return_or_inplace(self, new_col, **kwargs):
        """
        Returns an object of the type of the column owner or updates the column
        of the owner (Series or Index) to mimic an inplace operation
        """

        inplace = kwargs.get("inplace", False)

        if inplace:
            self._parent._mimic_inplace(new_col, inplace=True)
        else:
            expand = kwargs.get("expand", False)
            if expand or isinstance(
                self._parent, (cudf.DataFrame, cudf.MultiIndex)
            ):
                # This branch indicates the passed as new_col
                # is actually a table-like data
                table = new_col
                from cudf._lib.table import Table

                if isinstance(table, Table):
                    if isinstance(self._parent, cudf.Index):
                        idx = self._parent._constructor_expanddim._from_table(
                            table=table
                        )
                        idx.names = None
                        return idx
                    else:
                        return self._parent._constructor_expanddim(
                            data=table._data, index=self._parent.index
                        )
                else:
                    return self._parent._constructor_expanddim(
                        {index: value for index, value in enumerate(table)},
                        index=self._parent.index,
                    )
            elif isinstance(self._parent, cudf.Series):
                retain_index = kwargs.get("retain_index", True)
                if retain_index:
                    return cudf.Series(
                        new_col,
                        name=self._parent.name,
                        index=self._parent.index,
                    )
                else:
                    return cudf.Series(new_col, name=self._parent.name)
            elif isinstance(self._parent, cudf.Index):
                return cudf.core.index.as_index(
                    new_col, name=self._parent.name
                )
            else:
                if self._parent is None:
                    return new_col
                else:
                    return self._parent._mimic_inplace(new_col, inplace=False)

    def __getitem__(self, key):
        if isinstance(key, slice):
            return self.slice(start=key.start, stop=key.stop, step=key.step)
        else:
            return self.get(key)

    def len(self, **kwargs):
        """
        Computes the length of each element in the Series/Index.

        Returns : Series or Index of int
            A Series or Index of integer values
            indicating the length of each element in the Series or Index.

        Examples
        --------
        >>> import cudf
        >>> s = cudf.Series(["dog", "", "\\n", None])
        >>> s.str.len()
        0       3
        1       0
        2       1
        3    null
        dtype: int32
        """

        return self._return_or_inplace(
            cpp_count_characters(self._column), **kwargs,
        )

    def byte_count(self, **kwargs):
        """
        Computes the number of bytes of each string in the Series/Index.

        Returns : Series or Index of int
            A Series or Index of integer values
            indicating the number of bytes of each strings in the
            Series or Index.

        Examples
        --------
        >>> import cudf
        >>> s = cudf.Series(["abc","d","ef"])
        >>> s.str.byte_count()
        0    3
        1    1
        2    2
        dtype: int32
        >>> s = cudf.Series(["Hello", "Bye", "Thanks 😊"])
        >>> s.str.byte_count()
        0     5
        1     3
        2    11
        dtype: int32
        """
        return self._return_or_inplace(
            cpp_count_bytes(self._column), **kwargs,
        )

    def cat(self, others=None, sep=None, na_rep=None, **kwargs):
        """
        Concatenate strings in the Series/Index with given separator.

        If ``others`` is specified, this function concatenates the Series/Index
        and elements of others element-wise. If others is not passed, then all
        values in the Series/Index are concatenated into a single string with
        a given sep.

        Parameters
        ----------
            others : Series or List of str
                Strings to be appended.
                The number of strings must match ``size()`` of this instance.
                This must be either a Series of string dtype or a Python
                list of strings.

            sep : str
                If specified, this separator will be appended to each string
                before appending the others.

            na_rep : str
                This character will take the place of any null strings
                (not empty strings) in either list.

                -  If ``na_rep`` is ``None``, and ``others`` is ``None``,
                   missing values in the Series/Index are
                   omitted from the result.

                -  If ``na_rep`` is ``None``, and ``others`` is
                   not ``None``, a row containing a missing value
                   in any of the columns (before concatenation)
                   will have a missing value in the result.

        Returns
        -------
        concat : str or Series/Index of str dtype
            If ``others`` is ``None``, ``str`` is returned,
            otherwise a ``Series/Index`` (same type as caller)
            of str dtype is returned.

        Examples
        --------
        >>> import cudf
        >>> s = cudf.Series(['a', 'b', None, 'd'])
        >>> s.str.cat(sep=' ')
        'a b d'

        By default, NA values in the Series are ignored. Using na_rep, they
        can be given a representation:

        >>> s.str.cat(sep=' ', na_rep='?')
        'a b ? d'

        If others is specified, corresponding values are concatenated with
        the separator. Result will be a Series of strings.

        >>> s.str.cat(['A', 'B', 'C', 'D'], sep=',')
        0     a,A
        1     b,B
        2    None
        3     d,D
        dtype: object

        Missing values will remain missing in the result, but can again be
        represented using na_rep

        >>> s.str.cat(['A', 'B', 'C', 'D'], sep=',', na_rep='-')
        0    a,A
        1    b,B
        2    -,C
        3    d,D
        dtype: object

        If sep is not specified, the values are concatenated without
        separation.

        >>> s.str.cat(['A', 'B', 'C', 'D'], na_rep='-')
        0    aA
        1    bB
        2    -C
        3    dD
        dtype: object
        """

        if sep is None:
            sep = ""

        if others is None:
            data = cpp_join(
                self._column, as_scalar(sep), as_scalar(na_rep, "str")
            )
        else:
            other_cols = _get_cols_list(others)
            all_cols = [self._column] + other_cols
            data = cpp_concatenate(
                cudf.DataFrame(
                    {index: value for index, value in enumerate(all_cols)}
                ),
                as_scalar(sep),
                as_scalar(na_rep, "str"),
            )

        if len(data) == 1 and data.null_count == 1:
            data = [""]
        out = self._return_or_inplace(data, **kwargs)
        if len(out) == 1 and others is None:
            if isinstance(out, StringColumn):
                out = out[0]
            else:
                out = out.iloc[0]
        return out

    def join(self, sep):
        """
        Join lists contained as elements in the Series/Index with passed
        delimiter.

        Raises : NotImplementedError
            Columns of arrays / lists are not yet supported.
        """
        raise NotImplementedError(
            "Columns of arrays / lists are not yet " "supported"
        )

    def extract(self, pat, flags=0, expand=True, **kwargs):
        """
        Extract capture groups in the regex `pat` as columns in a DataFrame.

        For each subject string in the Series, extract groups from the first
        match of regular expression `pat`.

        Parameters
        ----------
        pat : str
            Regular expression pattern with capturing groups.
        expand : bool, default True
            If True, return DataFrame with on column per capture group.
            If False, return a Series/Index if there is one capture group or
            DataFrame if there are multiple capture groups.

        Returns
        -------
        DataFrame or Series/Index
            A DataFrame with one row for each subject string, and one column
            for each group. If `expand=False` and `pat` has only one capture
            group, then return a Series/Index.

        Notes
        -----
        The `flags` parameter is not yet supported and will raise a
        NotImplementedError if anything other than the default value is passed.

        Examples
        --------
        >>> import cudf
        >>> s = cudf.Series(['a1', 'b2', 'c3'])
        >>> s.str.extract(r'([ab])(\d)')                                # noqa W605
              0     1
        0     a     1
        1     b     2
        2  None  None

        A pattern with one group will return a DataFrame with one
        column if expand=True.

        >>> s.str.extract(r'[ab](\d)', expand=True)                     # noqa W605
              0
        0     1
        1     2
        2  None

        A pattern with one group will return a Series if expand=False.

        >>> s.str.extract(r'[ab](\d)', expand=False)                    # noqa W605
        0       1
        1       2
        2    None
        dtype: object
        """
        if flags != 0:
            raise NotImplementedError("`flags` parameter is not yet supported")

        out = cpp_extract(self._column, pat)
        if out._num_columns == 1 and expand is False:
            return self._return_or_inplace(out._columns[0], **kwargs)
        else:
            kwargs.setdefault("expand", expand)
            return self._return_or_inplace(out, **kwargs)

    def contains(
        self, pat, case=True, flags=0, na=np.nan, regex=True, **kwargs
    ):
        """
        Test if pattern or regex is contained within a string of a Series or
        Index.

        Return boolean Series or Index based on whether a given pattern or
        regex is contained within a string of a Series or Index.

        Parameters
        ----------
        pat : str
            Character sequence or regular expression.
        regex : bool, default True
            If True, assumes the pattern is a regular expression.
            If False, treats the pattern as a literal string.

        Returns
        -------
        Series/Index of bool dtype
            A Series/Index of boolean dtype indicating whether the given
            pattern is contained within the string of each element of the
            Series/Index.

        Notes
        -----
        The parameters `case`, `flags`, and `na` are not yet supported and
        will raise a NotImplementedError if anything other than the default
        value is set.

        Examples
        --------
        >>> import cudf
        >>> s1 = cudf.Series(['Mouse', 'dog', 'house and parrot', '23', None])
        >>> s1
        0               Mouse
        1                 dog
        2    house and parrot
        3                  23
        4                None
        dtype: object
        >>> s1.str.contains('og', regex=False)
        0    False
        1     True
        2    False
        3    False
        4     null
        dtype: bool

        Returning an Index of booleans using only a literal pattern.

        >>> data = ['Mouse', 'dog', 'house and parrot', '23.0', np.NaN]
        >>> ind = cudf.core.index.StringIndex(data)
        >>> ind.str.contains('23', regex=False)
        Index(['False', 'False', 'False', 'True', 'null'], dtype='object')

        Returning ‘house’ or ‘dog’ when either expression occurs in a string.

        >>> s1.str.contains('house|dog', regex=True)
        0    False
        1     True
        2     True
        3    False
        4     null
        dtype: bool

        Returning any digit using regular expression.

        >>> s1.str.contains('\d', regex=True)                               # noqa W605
        0    False
        1    False
        2    False
        3     True
        4     null
        dtype: bool

        Ensure ``pat`` is a not a literal pattern when ``regex`` is set
        to True. Note in the following example one might expect
        only `s2[1]` and `s2[3]` to return True. However,
        ‘.0’ as a regex matches any character followed by a 0.

        >>> s2 = cudf.Series(['40', '40.0', '41', '41.0', '35'])
        >>> s2.str.contains('.0', regex=True)
        0     True
        1     True
        2    False
        3     True
        4    False
        dtype: bool
        """
        if case is not True:
            raise NotImplementedError("`case` parameter is not yet supported")
        elif flags != 0:
            raise NotImplementedError("`flags` parameter is not yet supported")
        elif na is not np.nan:
            raise NotImplementedError("`na` parameter is not yet supported")

        return self._return_or_inplace(
            cpp_contains_re(self._column, pat)
            if regex is True
            else cpp_contains(self._column, as_scalar(pat, "str")),
            **kwargs,
        )

    def replace(
        self, pat, repl, n=-1, case=None, flags=0, regex=True, **kwargs
    ):
        """
        Replace occurrences of pattern/regex in the Series/Index with some
        other string. Equivalent to `str.replace()
        <https://docs.python.org/3/library/stdtypes.html#str.replace>`_
        or `re.sub()
        <https://docs.python.org/3/library/re.html#re.sub>`_.

        Parameters
        ----------
        pat : str or list-like
            String(s) to be replaced as a character sequence or regular
            expression.
        repl : str or list-like
            String(s) to be used as replacement.
        n : int, default -1 (all)
            Number of replacements to make from the start.
        regex : bool, default True
            If True, assumes the pattern is a regular expression.
            If False, treats the pattern as a literal string.

        Returns
        -------
        Series/Index of str dtype
            A copy of the object with all matching occurrences of pat replaced
            by repl.

        Notes
        -----
        The parameters `case` and `flags` are not yet supported and will raise
        a `NotImplementedError` if anything other than the default value
        is set.

        Examples
        --------

        >>> import cudf
        >>> s = cudf.Series(['foo', 'fuz', None])
        >>> s
        0     foo
        1     fuz
        2    None
        dtype: object

        When pat is a string and regex is True (the default), the given pat
        is compiled as a regex. When repl is a string, it replaces matching
        regex patterns as with ``re.sub()``. NaN value(s) in the Series
        are left as is:

        >>> s.str.replace('f.', 'ba', regex=True)
        0     bao
        1     baz
        2    None
        dtype: object

        When pat is a string and `regex` is False, every pat is replaced
        with repl as with ``str.replace()``:

        >>> s.str.replace('f.', 'ba', regex=False)
        0     foo
        1     fuz
        2    None
        dtype: object
        """
        if case is not None:
            raise NotImplementedError("`case` parameter is not yet supported")
        if flags != 0:
            raise NotImplementedError("`flags` parameter is not yet supported")

        if can_convert_to_column(pat) and can_convert_to_column(repl):
            warnings.warn(
                "`n` parameter is not supported when \
                `pat` and `repl` are list-like inputs"
            )

            return self._return_or_inplace(
                cpp_replace_multi_re(
                    self._column, pat, column.as_column(repl, dtype="str")
                )
                if regex
                else cpp_replace_multi(
                    self._column,
                    column.as_column(pat, dtype="str"),
                    column.as_column(repl, dtype="str"),
                ),
                **kwargs,
            )
        # Pandas treats 0 as all
        if n == 0:
            n = -1

        # Pandas forces non-regex replace when pat is a single-character
        return self._return_or_inplace(
            cpp_replace_re(self._column, pat, as_scalar(repl, "str"), n)
            if regex is True and len(pat) > 1
            else cpp_replace(
                self._column, as_scalar(pat, "str"), as_scalar(repl, "str"), n
            ),
            **kwargs,
        )

    def replace_with_backrefs(self, pat, repl, **kwargs):
        """
        Use the ``repl`` back-ref template to create a new string
        with the extracted elements found using the ``pat`` expression.

        Parameters
        ----------
        pat : str
            Regex with groupings to identify extract sections.
            This should not be a compiled regex.
        repl : str
            String template containing back-reference indicators.

        Returns
        -------
        Series/Index of str dtype

        Examples
        --------
        >>> import cudf
        >>> s = cudf.Series(["A543","Z756"])
        >>> s.str.replace_with_backrefs('(\\d)(\\d)', 'V\\2\\1')
        0    AV453
        1    ZV576
        dtype: object
        """
        return self._return_or_inplace(
            cpp_replace_with_backrefs(self._column, pat, repl), **kwargs
        )

    def slice(self, start=None, stop=None, step=None, **kwargs):
        """
        Slice substrings from each element in the Series or Index.

        Parameters
        ----------
        start : int, optional
            Start position for slice operation.
        stop : int, optional
            Stop position for slice operation.
        step : int, optional
            Step size for slice operation.

        Returns
        -------
        Series/Index of str dtype
            Series or Index from sliced substring from
            original string object.

        See also
        --------
        slice_replace
            Replace a slice with a string.

        get
            Return element at position. Equivalent
            to ``Series.str.slice(start=i, stop=i+1)``
            with ``i`` being the position.

        Examples
        --------
        >>> import cudf
        >>> s = cudf.Series(["koala", "fox", "chameleon"])
        >>> s
        0        koala
        1          fox
        2    chameleon
        dtype: object
        >>> s.str.slice(start=1)
        0        oala
        1          ox
        2    hameleon
        dtype: object
        >>> s.str.slice(start=-1)
        0    a
        1    x
        2    n
        dtype: object
        >>> s.str.slice(stop=2)
        0    ko
        1    fo
        2    ch
        dtype: object
        >>> s.str.slice(step=2)
        0      kaa
        1       fx
        2    caeen
        dtype: object
        >>> s.str.slice(start=0, stop=5, step=3)
        0    kl
        1     f
        2    cm
        dtype: object
        """

        return self._return_or_inplace(
            cpp_slice_strings(self._column, start, stop, step), **kwargs,
        )

    def isinteger(self, **kwargs):
        """
        Check whether all characters in each string form integer.

        If a string has zero characters, False is returned for
        that check.

        Returns : Series or Index of bool
            Series or Index of boolean values with the same
            length as the original Series/Index.

        See also
        --------
        isalnum
            Check whether all characters are alphanumeric.

        isalpha
            Check whether all characters are alphabetic.

        isdecimal
            Check whether all characters are decimal.

        isdigit
            Check whether all characters are digits.

        isnumeric
            Check whether all characters are numeric.

        isfloat
            Check whether all characters are float.

        islower
            Check whether all characters are lowercase.

        isspace
            Check whether all characters are whitespace.

        isupper
            Check whether all characters are uppercase.

        Examples
        --------
        >>> import cudf
        >>> s = cudf.Series(["1", "0.1", "+100", "-15", "abc"])
        >>> s.str.isinteger()
        0     True
        1    False
        2     True
        3     True
        4    False
        dtype: bool
        >>> s = cudf.Series(["this is plan text", "", "10 10"])
        >>> s.str.isinteger()
        0    False
        1    False
        2    False
        dtype: bool
        """
        return self._return_or_inplace(cpp_is_integer(self._column), **kwargs)

    def ishex(self, **kwargs):
        """
        Check whether all characters in each string form a hex integer.

        If a string has zero characters, False is returned for
        that check.

        Returns : Series or Index of bool
            Series or Index of boolean values with the same
            length as the original Series/Index.

        See also
        --------
        isdecimal
            Check whether all characters are decimal.

        isdigit
            Check whether all characters are digits.

        isnumeric
            Check whether all characters are numeric.

        isfloat
            Check whether all characters are float.

        Examples
        --------
        >>> import cudf
        >>> s = cudf.Series(["", "123DEF", "0x2D3", "-15", "abc"])
        >>> s.str.ishex()
        0    False
        1     True
        2     True
        3    False
        4     True
        dtype: bool
        """
        return self._return_or_inplace(str_cast.is_hex(self._column), **kwargs)

    def isfloat(self, **kwargs):
        """
        Check whether all characters in each string form floating value.

        If a string has zero characters, False is returned for
        that check.

        Returns : Series or Index of bool
            Series or Index of boolean values with the same
            length as the original Series/Index.

        See also
        --------
        isalnum
            Check whether all characters are alphanumeric.

        isalpha
            Check whether all characters are alphabetic.

        isdecimal
            Check whether all characters are decimal.

        isdigit
            Check whether all characters are digits.

        isinteger
            Check whether all characters are integer.

        isnumeric
            Check whether all characters are numeric.

        islower
            Check whether all characters are lowercase.

        isspace
            Check whether all characters are whitespace.

        isupper
            Check whether all characters are uppercase.

        Examples
        --------
        >>> import cudf
        >>> s = cudf.Series(["1.1", "0.123213", "+0.123", "-100.0001", "234",
        ... "3-"])
        >>> s.str.isfloat()
        0     True
        1     True
        2     True
        3     True
        4     True
        5    False
        dtype: bool
        >>> s = cudf.Series(["this is plain text", "\t\n", "9.9", "9.9.9"])
        >>> s.str.isfloat()
        0    False
        1    False
        2     True
        3    False
        dtype: bool
        """
        return self._return_or_inplace(cpp_is_float(self._column), **kwargs)

    def isdecimal(self, **kwargs):
        """
        Check whether all characters in each string are decimal.

        This is equivalent to running the Python string method
        `str.isdecimal()
        <https://docs.python.org/3/library/stdtypes.html#str.isdecimal>`_
        for each element of the Series/Index.
        If a string has zero characters, False is returned for
        that check.

        Returns : Series or Index of bool
            Series or Index of boolean values with the same
            length as the original Series/Index.

        See also
        --------
        isalnum
            Check whether all characters are alphanumeric.

        isalpha
            Check whether all characters are alphabetic.

        isdigit
            Check whether all characters are digits.

        isinteger
            Check whether all characters are integer.

        isnumeric
            Check whether all characters are numeric.

        isfloat
            Check whether all characters are float.

        islower
            Check whether all characters are lowercase.

        isspace
            Check whether all characters are whitespace.

        isupper
            Check whether all characters are uppercase.

        Examples
        --------
        >>> import cudf
        >>> s3 = cudf.Series(['23', '³', '⅕', ''])

        The s3.str.isdecimal method checks for characters used to form
        numbers in base 10.

        >>> s3.str.isdecimal()
        0     True
        1    False
        2    False
        3    False
        dtype: bool
        """
        return self._return_or_inplace(cpp_is_decimal(self._column), **kwargs)

    def isalnum(self, **kwargs):
        """
        Check whether all characters in each string are alphanumeric.

        This is equivalent to running the Python string method
        `str.isalnum()
        <https://docs.python.org/3/library/stdtypes.html#str.isalnum>`_
        for each element of the Series/Index. If a string has zero
        characters, False is returned for that check.

        Equivalent to: ``isalpha() or isdigit() or isnumeric() or isdecimal()``

        Returns : Series or Index of bool
            Series or Index of boolean values with the
            same length as the original Series/Index.

        See also
        --------
        isalpha
            Check whether all characters are alphabetic.

        isdecimal
            Check whether all characters are decimal.

        isdigit
            Check whether all characters are digits.

        isinteger
            Check whether all characters are integer.

        isnumeric
            Check whether all characters are numeric.

        isfloat
            Check whether all characters are float.

        islower
            Check whether all characters are lowercase.

        isspace
            Check whether all characters are whitespace.

        isupper
            Check whether all characters are uppercase.

        Examples
        --------
        >>> import cudf
        >>> s1 = cudf.Series(['one', 'one1', '1', ''])
        >>> s1.str.isalnum()
        0     True
        1     True
        2     True
        3    False
        dtype: bool

        Note that checks against characters mixed with
        any additional punctuation or whitespace will
        evaluate to false for an alphanumeric check.

        >>> s2 = cudf.Series(['A B', '1.5', '3,000'])
        >>> s2.str.isalnum()
        0    False
        1    False
        2    False
        dtype: bool
        """
        return self._return_or_inplace(cpp_is_alnum(self._column), **kwargs)

    def isalpha(self, **kwargs):
        """
        Check whether all characters in each string are alphabetic.

        This is equivalent to running the Python string method
        `str.isalpha()
        <https://docs.python.org/3/library/stdtypes.html#str.isalpha>`_
        for each element of the Series/Index.
        If a string has zero characters, False is returned for that check.

        Returns : Series or Index of bool
            Series or Index of boolean values with the same length
            as the original Series/Index.

        See also
        --------
        isalnum
            Check whether all characters are alphanumeric.

        isdecimal
            Check whether all characters are decimal.

        isdigit
            Check whether all characters are digits.

        isinteger
            Check whether all characters are integer.

        isnumeric
            Check whether all characters are numeric.

        isfloat
            Check whether all characters are float.

        islower
            Check whether all characters are lowercase.

        isspace
            Check whether all characters are whitespace.

        isupper
            Check whether all characters are uppercase.

        Examples
        --------
        >>> import cudf
        >>> s1 = cudf.Series(['one', 'one1', '1', ''])
        >>> s1.str.isalpha()
        0     True
        1    False
        2    False
        3    False
        dtype: bool
        """
        return self._return_or_inplace(cpp_is_alpha(self._column), **kwargs)

    def isdigit(self, **kwargs):
        """
        Check whether all characters in each string are digits.

        This is equivalent to running the Python string method
        `str.isdigit()
        <https://docs.python.org/3/library/stdtypes.html#str.isdigit>`_
        for each element of the Series/Index.
        If a string has zero characters, False is returned
        for that check.

        Returns : Series or Index of bool
            Series or Index of boolean values with the same
            length as the original Series/Index.

        See also
        --------
        isalnum
            Check whether all characters are alphanumeric.

        isalpha
            Check whether all characters are alphabetic.

        isdecimal
            Check whether all characters are decimal.

        isinteger
            Check whether all characters are integer.

        isnumeric
            Check whether all characters are numeric.

        isfloat
            Check whether all characters are float.

        islower
            Check whether all characters are lowercase.

        isspace
            Check whether all characters are whitespace.

        isupper
            Check whether all characters are uppercase.

        Examples
        --------
        >>> import cudf
        >>> s = cudf.Series(['23', '³', '⅕', ''])

        The ``s.str.isdigit`` method is the same as ``s.str.isdecimal`` but
        also includes special digits, like superscripted and
        subscripted digits in unicode.

        >>> s.str.isdigit()
        0     True
        1     True
        2    False
        3    False
        dtype: bool
        """
        return self._return_or_inplace(cpp_is_digit(self._column), **kwargs)

    def isnumeric(self, **kwargs):
        """
        Check whether all characters in each string are numeric.

        This is equivalent to running the Python string method
        `str.isnumeric()
        <https://docs.python.org/3/library/stdtypes.html#str.isnumeric>`_
        for each element of the Series/Index. If a
        string has zero characters, False is returned for that check.

        Returns : Series or Index of bool
            Series or Index of boolean values with the same
            length as the original Series/Index.

        See also
        --------
        isalnum
            Check whether all characters are alphanumeric.

        isalpha
            Check whether all characters are alphabetic.

        isdecimal
            Check whether all characters are decimal.

        isdigit
            Check whether all characters are digits.

        isinteger
            Check whether all characters are integer.

        isfloat
            Check whether all characters are float.

        islower
            Check whether all characters are lowercase.

        isspace
            Check whether all characters are whitespace.

        isupper
            Check whether all characters are uppercase.

        Examples
        --------
        >>> import cudf
        >>> s1 = cudf.Series(['one', 'one1', '1', ''])
        >>> s1.str.isnumeric()
        0    False
        1    False
        2     True
        3    False
        dtype: bool

        The ``s1.str.isnumeric`` method is the same as ``s2.str.isdigit`` but
        also includes other characters that can represent
        quantities such as unicode fractions.

        >>> s2 = pd.Series(['23', '³', '⅕', ''])
        >>> s2.str.isnumeric()
        0     True
        1     True
        2     True
        3    False
        dtype: bool
        """
        return self._return_or_inplace(cpp_is_numeric(self._column), **kwargs)

    def isupper(self, **kwargs):
        """
        Check whether all characters in each string are uppercase.

        This is equivalent to running the Python string method
        `str.isupper()
        <https://docs.python.org/3/library/stdtypes.html#str.isupper>`_
        for each element of the Series/Index.
        If a string has zero characters, False is returned
        for that check.

        Returns : Series or Index of bool
            Series or Index of boolean values with the same
            length as the original Series/Index.

        See also
        --------
        isalnum
            Check whether all characters are alphanumeric.

        isalpha
            Check whether all characters are alphabetic.

        isdecimal
            Check whether all characters are decimal.

        isdigit
            Check whether all characters are digits.

        isinteger
            Check whether all characters are integer.

        isnumeric
            Check whether all characters are numeric.

        isfloat
            Check whether all characters are float.

        islower
            Check whether all characters are lowercase.

        isspace
            Check whether all characters are whitespace.

        Examples
        --------
        >>> import cudf
        >>> s = cudf.Series(['leopard', 'Golden Eagle', 'SNAKE', ''])
        >>> s.str.isupper()
        0    False
        1    False
        2     True
        3    False
        dtype: bool
        """
        return self._return_or_inplace(cpp_is_upper(self._column), **kwargs)

    def islower(self, **kwargs):
        """
        Check whether all characters in each string are lowercase.

        This is equivalent to running the Python string method
        `str.islower()
        <https://docs.python.org/3/library/stdtypes.html#str.islower>`_
        for each element of the Series/Index.
        If a string has zero characters, False is returned
        for that check.

        Returns : Series or Index of bool
            Series or Index of boolean values with the same
            length as the original Series/Index.

        See also
        --------
        isalnum
            Check whether all characters are alphanumeric.

        isalpha
            Check whether all characters are alphabetic.

        isdecimal
            Check whether all characters are decimal.

        isdigit
            Check whether all characters are digits.

        isinteger
            Check whether all characters are integer.

        isnumeric
            Check whether all characters are numeric.

        isfloat
            Check whether all characters are float.

        isspace
            Check whether all characters are whitespace.

        isupper
            Check whether all characters are uppercase.

        Examples
        --------
        >>> import cudf
        >>> s = cudf.Series(['leopard', 'Golden Eagle', 'SNAKE', ''])
        >>> s.str.islower()
        0     True
        1    False
        2    False
        3    False
        dtype: bool
        """
        return self._return_or_inplace(cpp_is_lower(self._column), **kwargs)

    def isipv4(self, **kwargs):
        """
        Check whether all characters in each string form an IPv4 address.

        If a string has zero characters, False is returned for
        that check.

        Returns : Series or Index of bool
            Series or Index of boolean values with the same
            length as the original Series/Index.

        Examples
        --------
        >>> import cudf
        >>> s = cudf.Series(["", "127.0.0.1", "255.255.255.255", "123.456"])
        >>> s.str.isipv4()
        0    False
        1     True
        2     True
        3    False
        dtype: bool
        """
        return self._return_or_inplace(
            str_cast.is_ipv4(self._column), **kwargs
        )

    def lower(self, **kwargs):
        """
        Converts all characters to lowercase.

        Equivalent to `str.lower()
        <https://docs.python.org/3/library/stdtypes.html#str.lower>`_.

        Returns : Series or Index of object
            A copy of the object with all strings converted to lowercase.

        See also
        --------
        upper
            Converts all characters to uppercase.

        title
            Converts first character of each word to uppercase and remaining
            to lowercase.

        capitalize
            Converts first character to uppercase and remaining to lowercase.

        swapcase
            Converts uppercase to lowercase and lowercase to uppercase.

        Examples
        --------
        >>> import cudf
        >>> data = ['lower', 'CAPITALS', 'this is a sentence', 'SwApCaSe']
        >>> s = cudf.Series(data)
        >>> s.str.lower()
        0                 lower
        1              capitals
        2    this is a sentence
        3              swapcase
        dtype: object
        """
        return self._return_or_inplace(cpp_to_lower(self._column), **kwargs)

    def upper(self, **kwargs):
        """
        Convert each string to uppercase.
        This only applies to ASCII characters at this time.

        Equivalent to `str.upper()
        <https://docs.python.org/3/library/stdtypes.html#str.upper>`_.

        Returns : Series or Index of object

        See also
        --------
        lower
            Converts all characters to lowercase.

        upper
            Converts all characters to uppercase.

        title
            Converts first character of each word to uppercase and
            remaining to lowercase.

        capitalize
            Converts first character to uppercase and remaining to
            lowercase.

        swapcase
            Converts uppercase to lowercase and lowercase to uppercase.

        Examples
        --------
        >>> import cudf
        >>> data = ['lower', 'CAPITALS', 'this is a sentence', 'SwApCaSe']
        >>> s = cudf.Series(data)
        >>> s
        0                 lower
        1              CAPITALS
        2    this is a sentence
        3              SwApCaSe
        dtype: object
        >>> s.str.upper()
        0                 LOWER
        1              CAPITALS
        2    THIS IS A SENTENCE
        3              SWAPCASE
        dtype: object
        """
        return self._return_or_inplace(cpp_to_upper(self._column), **kwargs)

    def capitalize(self, **kwargs):
        """
        Convert strings in the Series/Index to be capitalized.
        This only applies to ASCII characters at this time.

        Returns
        -------
        Series or Index of object

        Examples
        --------
        >>> import cudf
        >>> data = ['lower', 'CAPITALS', 'this is a sentence', 'SwApCaSe']
        >>> s = cudf.Series(data)
        >>> s.str.capitalize()
        0                 Lower
        1              Capitals
        2    This is a sentence
        3              Swapcase
        dtype: object
        >>> s = cudf.Series(["hello, friend","goodbye, friend"])
        >>> s.str.capitalize()
        0      Hello, friend
        1    Goodbye, friend
        dtype: object
        """
        return self._return_or_inplace(cpp_capitalize(self._column), **kwargs)

    def swapcase(self, **kwargs):
        """
        Change each lowercase character to uppercase and vice versa.
        This only applies to ASCII characters at this time.

        Equivalent to `str.swapcase()
        <https://docs.python.org/3/library/stdtypes.html#str.swapcase>`_.

        Returns : Series or Index of object

        See also
        --------
        lower
            Converts all characters to lowercase.

        upper
            Converts all characters to uppercase.

        title
            Converts first character of each word to uppercase and remaining
            to lowercase.

        capitalize
            Converts first character to uppercase and remaining to lowercase.

        Examples
        --------
        >>> import cudf
        >>> data = ['lower', 'CAPITALS', 'this is a sentence', 'SwApCaSe']
        >>> s = cudf.Series(data)
        >>> s
        0                 lower
        1              CAPITALS
        2    this is a sentence
        3              SwApCaSe
        dtype: object
        >>> s.str.swapcase()
        0                 LOWER
        1              capitals
        2    THIS IS A SENTENCE
        3              sWaPcAsE
        dtype: object
        """
        return self._return_or_inplace(cpp_swapcase(self._column), **kwargs)

    def title(self, **kwargs):
        """
        Uppercase the first letter of each letter after a space
        and lowercase the rest.
        This only applies to ASCII characters at this time.

        Equivalent to `str.title()
        <https://docs.python.org/3/library/stdtypes.html#str.title>`_.

        Returns : Series or Index of object

        See also
        --------
        lower
            Converts all characters to lowercase.

        upper
            Converts all characters to uppercase.

        capitalize
            Converts first character to uppercase and remaining to lowercase.

        swapcase
            Converts uppercase to lowercase and lowercase to uppercase.

        Examples
        --------
        >>> import cudf
        >>> data = ['lower', 'CAPITALS', 'this is a sentence', 'SwApCaSe'])
        >>> s = cudf.Series(data)
        >>> s
        0                 lower
        1              CAPITALS
        2    this is a sentence
        3              SwApCaSe
        dtype: object
        >>> s.str.title()
        0                 Lower
        1              Capitals
        2    This Is A Sentence
        3              Swapcase
        dtype: object
        """
        return self._return_or_inplace(cpp_title(self._column), **kwargs)

    def slice_from(self, starts, stops, **kwargs):
        """
        Return substring of each string using positions for each string.

        The starts and stops parameters are of Column type.

        Parameters
        ----------
        starts : Series
            Beginning position of each the string to extract.
            Default is beginning of the each string.
        stops : Series
            Ending position of the each string to extract.
            Default is end of each string.
            Use -1 to specify to the end of that string.

        Returns
        -------
        Series/Index of str dtype
            A substring of each string using positions for each string.

        Examples
        --------
        >>> import cudf
        >>> s = cudf.Series(["hello","there"])
        >>> s
        0    hello
        1    there
        dtype: object
        >>> starts = cudf.Series([1, 3])
        >>> stops = cudf.Series([5, 5])
        >>> s.str.slice_from(starts, stops)
        0    ello
        1      re
        dtype: object
        """

        return self._return_or_inplace(
            cpp_slice_from(
                self._column, column.as_column(starts), column.as_column(stops)
            ),
            **kwargs,
        )

    def slice_replace(self, start=None, stop=None, repl=None, **kwargs):
        """
        Replace the specified section of each string with a new string.

        Parameters
        ----------
        start : int, optional
            Beginning position of the string to replace.
            Default is beginning of the each string.
        stop : int, optional
            Ending position of the string to replace.
            Default is end of each string.
        repl : str, optional
            String to insert into the specified position values.

        Returns
        -------
        Series/Index of str dtype
            A new string with the specified section of the string
            replaced with `repl` string.

        See also
        --------
        slice
            Just slicing without replacement.

        Examples
        --------
        >>> import cudf
        >>> s = cudf.Series(['a', 'ab', 'abc', 'abdc', 'abcde'])
        >>> s
        0        a
        1       ab
        2      abc
        3     abdc
        4    abcde
        dtype: object

        Specify just `start`, meaning replace `start` until the `end` of
        the string with `repl`.

        >>> s.str.slice_replace(1, repl='X')
        0    aX
        1    aX
        2    aX
        3    aX
        4    aX
        dtype: object

        Specify just `stop`, meaning the `start` of the string to `stop`
        is replaced with `repl`, and the rest of the string is included.

        >>> s.str.slice_replace(stop=2, repl='X')
        0       X
        1       X
        2      Xc
        3     Xdc
        4    Xcde
        dtype: object

        Specify `start` and `stop`, meaning the slice from `start`
        to `stop` is replaced with `repl`. Everything before or
        after `start` and `stop` is included as is.

        >>> s.str.slice_replace(start=1, stop=3, repl='X')
        0      aX
        1      aX
        2      aX
        3     aXc
        4    aXde
        dtype: object
        """
        if start is None:
            start = 0

        if stop is None:
            stop = -1

        if repl is None:
            repl = ""

        return self._return_or_inplace(
            cpp_slice_replace(self._column, start, stop, as_scalar(repl)),
            **kwargs,
        )

    def insert(self, start=0, repl=None, **kwargs):
        """
        Insert the specified string into each string in the specified
        position.

        Parameters
        ----------
        start : int
            Beginning position of the string to replace.
            Default is beginning of the each string.
            Specify -1 to insert at the end of each string.
        repl : str
            String to insert into the specified position value.

        Returns
        -------
        Series/Index of str dtype
            A new string series with the specified string
            inserted at the specified position.

        Examples
        --------
        >>> import cudf
        >>> s = cudf.Series(["abcdefghij", "0123456789"])
        >>> s.str.insert(2, '_')
        0    ab_cdefghij
        1    01_23456789
        dtype: object

        When no `repl` is passed, nothing is inserted.

        >>> s.str.insert(2)
        0    abcdefghij
        1    0123456789
        dtype: object

        Negative values are also supported for `start`.

        >>> s.str.insert(-1,'_')
        0    abcdefghij_
        1    0123456789_
        dtype: object
        """
        if repl is None:
            repl = ""

        return self._return_or_inplace(
            cpp_string_insert(self._column, start, as_scalar(repl)), **kwargs
        )

    def get(self, i=0, **kwargs):
        """
        Extract element from each component at specified position.

        Parameters
        ----------
        i : int
            Position of element to extract.

        Returns
        -------
        Series/Index of str dtype

        Examples
        --------
        >>> import cudf
        >>> s = cudf.Series(["hello world", "rapids", "cudf"])
        >>> s
        0    hello world
        1         rapids
        2           cudf
        dtype: object
        >>> s.str.get(10)
        0    d
        1
        2
        dtype: object
        >>> s.str.get(1)
        0    e
        1    a
        2    u
        dtype: object

        ``get`` also accepts negative index number.

        >>> s.str.get(-1)
        0    d
        1    s
        2    f
        dtype: object
        """

        return self._return_or_inplace(
            cpp_string_get(self._column, i), **kwargs
        )

    def split(self, pat=None, n=-1, expand=None, **kwargs):
        """
        Split strings around given separator/delimiter.

        Splits the string in the Series/Index from the beginning, at the
        specified delimiter string. Equivalent to `str.split()
        <https://docs.python.org/3/library/stdtypes.html#str.split>`_.

        Parameters
        ----------
        pat : str, default ' ' (space)
            String to split on, does not yet support regular expressions.
        n : int, default -1 (all)
            Limit number of splits in output. `None`, 0, and -1 will all be
            interpreted as "all splits".

        Returns
        -------
        DataFrame
            Returns a DataFrame with each split as a column.

        See also
        --------
        rsplit
            Splits string around given separator/delimiter, starting from
            the right.

        str.split
            Standard library version for split.

        str.rsplit
            Standard library version for rsplit.

        Notes
        -----
        The parameter `expand` is not yet supported and will raise a
        NotImplementedError if anything other than the default value
        is set. The handling of the n keyword depends on the number
        of found splits:

            - If found splits > n, make first n splits only
            - If found splits <= n, make all splits
            - If for a certain row the number of found
              splits < n, append None for padding up to n

        Examples
        --------
        >>> import cudf
        >>> data = ["this is a regular sentence", "https://docs.python.org/index.html", None]       # noqa E501
        >>> s = cudf.Series(data)
        >>> s
        0            this is a regular sentence
        1    https://docs.python.org/index.html
        2                                  None
        dtype: object

        The `n` parameter can be used to limit the number of
        splits on the delimiter.

        >>> s.str.split(n=2)
                                            0     1                   2
        0                                this    is  a regular sentence
        1  https://docs.python.org/index.html  None                None
        2                                None  None                None

        The `pat` parameter can be used to split by other characters.

        >>> s.str.split(pat = "/")
                                    0     1                2           3
        0  this is a regular sentence  None             None        None
        1                      https:        docs.python.org  index.html
        2                        None  None             None        None
        """
        if expand is None:
            expand = True
            warnings.warn("`expand` parameter defatults to True.")
        elif expand is not True:
            raise NotImplementedError(
                "`expand=False` setting is not supported yet"
            )

        # Pandas treats 0 as all
        if n == 0:
            n = -1

        kwargs.setdefault("expand", expand)
        if pat is None:
            pat = ""

        result_table = cpp_split(self._column, as_scalar(pat, "str"), n)
        if len(result_table._data) == 1:
            if result_table._data[0].null_count == len(self._column):
                result_table = []
            elif self._column.null_count == len(self._column):
                result_table = [self._column.copy()]

        return self._return_or_inplace(result_table, **kwargs,)

    def rsplit(self, pat=None, n=-1, expand=None, **kwargs):
        """
        Split strings around given separator/delimiter.

        Splits the string in the Series/Index from the end, at the
        specified delimiter string. Equivalent to `str.rsplit()
        <https://docs.python.org/3/library/stdtypes.html#str.rsplit>`_.

        Parameters
        ----------
        pat : str, default ' ' (space)
            String to split on, does not yet support regular expressions.
        n : int, default -1 (all)
            Limit number of splits in output. `None`, 0, and -1 will all be
            interpreted as "all splits".

        Returns
        -------
        DataFrame or MultiIndex
            Returns a DataFrame/MultiIndex with each split as a column.

        See also
        --------
        split
            Split strings around given separator/delimiter.

        str.split
            Standard library version for split.

        str.rsplit
            Standard library version for rsplit.

        Notes
        -----
        The parameter `expand` is not yet supported and will raise a
        `NotImplementedError` if anything other than the default value is
        set. The handling of the n keyword depends on the number of
        found splits:
            - If found splits > n, make first n splits only
            - If found splits <= n, make all splits
            - If for a certain row the number of found splits < n,
              append None for padding up to n.

        Examples
        --------
        >>> import cudf
        >>> data = ["this is a regular sentence","https://docs.python.org/3/tutorial/index.html",None]      # noqa E501
        >>> s = cudf.Series(data)
        >>> s.str.rsplit(n=2)
                                                       0        1         2
        0                                      this is a  regular  sentence
        1  https://docs.python.org/3/tutorial/index.html     None      None
        2                                           None     None      None

        For slightly more complex use cases like splitting the
        html document name from a url, a combination of parameter
        settings can be used.

        >>> s.str.rsplit("/", n=1, expand=True)
                                            0           1
        0          this is a regular sentence        None
        1  https://docs.python.org/3/tutorial  index.html
        2                                None        None
        """
        if expand is None:
            expand = True
            warnings.warn("`expand` parameter defatults to True.")
        elif expand is not True:
            raise NotImplementedError(
                "`expand=False` setting is not supported yet"
            )

        # Pandas treats 0 as all
        if n == 0:
            n = -1

        kwargs.setdefault("expand", expand)
        if pat is None:
            pat = ""

        result_table = cpp_rsplit(self._column, as_scalar(pat), n)
        if len(result_table._data) == 1:
            if result_table._data[0].null_count == len(self._parent):
                result_table = []
            elif self._parent.null_count == len(self._parent):
                result_table = [self._column.copy()]

        return self._return_or_inplace(result_table, **kwargs)

    def partition(self, sep=" ", expand=True, **kwargs):
        """
        Split the string at the first occurrence of sep.

        This method splits the string at the first occurrence
        of sep, and returns 3 elements containing the part
        before the separator, the separator itself, and the
        part after the separator. If the separator is not found,
        return 3 elements containing the string itself, followed
        by two empty strings.

        Parameters
        ----------
        sep : str, default ' ' (whitespace)
            String to split on.

        Returns
        -------
        DataFrame or MultiIndex
            Returns a DataFrame / MultiIndex

        Notes
        -----
        The parameter `expand` is not yet supported and will raise a
        `NotImplementedError` if anything other than the default value is set.

        See also
        --------
        rpartition
            Split the string at the last occurrence of sep.

        split
            Split strings around given separators.

        Examples
        --------
        >>> import cudf
        >>> s = cudf.Series(['Linda van der Berg', 'George Pitt-Rivers'])
        >>> s
        0    Linda van der Berg
        1    George Pitt-Rivers
        dtype: object

        >>> s.str.partition()
                0  1             2
        0   Linda     van der Berg
        1  George      Pitt-Rivers

        To partition by something different than a space:

        >>> s.str.partition('-')
                            0  1       2
        0  Linda van der Berg
        1         George Pitt  -  Rivers

        Also available on indices:

        >>> idx = cudf.core.index.StringIndex(['X 123', 'Y 999'])
        >>> idx
        StringIndex(['X 123' 'Y 999'], dtype='object')

        Which will create a MultiIndex:

        >>> idx.str.partition()
        MultiIndex(levels=[0    X
        1    Y
        dtype: object, 0
        dtype: object, 0    123
        1    999
        dtype: object],
        codes=   0  1  2
        0  0  0  0
        1  1  0  1)
        """
        if expand is not True:
            raise NotImplementedError(
                "`expand=False` is currently not supported"
            )

        kwargs.setdefault("expand", expand)
        if sep is None:
            sep = " "

        return self._return_or_inplace(
            cpp_partition(self._column, as_scalar(sep)), **kwargs
        )

    def rpartition(self, sep=" ", expand=True, **kwargs):
        """
        Split the string at the last occurrence of sep.

        This method splits the string at the last occurrence
        of sep, and returns 3 elements containing the part
        before the separator, the separator itself, and the
        part after the separator. If the separator is not
        found, return 3 elements containing two empty strings,
        followed by the string itself.

        Parameters
        ----------
        sep : str, default ' ' (whitespace)
            String to split on.

        Returns
        -------
        DataFrame or MultiIndex
            Returns a DataFrame / MultiIndex

        Notes
        -----
        The parameter `expand` is not yet supported and will raise a
        `NotImplementedError` if anything other than the default value is set.

        Examples
        --------
        >>> import cudf
        >>> s = cudf.Series(['Linda van der Berg', 'George Pitt-Rivers'])
        >>> s
        0    Linda van der Berg
        1    George Pitt-Rivers
        dtype: object
        >>> s.str.rpartition()
                    0  1            2
        0  Linda van der            Berg
        1         George     Pitt-Rivers

        Also available on indices:

        >>> idx = cudf.core.index.StringIndex(['X 123', 'Y 999'])
        >>> idx
        StringIndex(['X 123' 'Y 999'], dtype='object')

        Which will create a MultiIndex:

        >>> idx.str.rpartition()
        MultiIndex(levels=[0    X
        1    Y
        dtype: object, 0
        dtype: object, 0    123
        1    999
        dtype: object],
        codes=   0  1  2
        0  0  0  0
        1  1  0  1)
        """
        if expand is not True:
            raise NotImplementedError(
                "`expand=False` is currently not supported"
            )

        kwargs.setdefault("expand", expand)
        if sep is None:
            sep = " "

        return self._return_or_inplace(
            cpp_rpartition(self._column, as_scalar(sep)), **kwargs
        )

    def pad(self, width, side="left", fillchar=" ", **kwargs):
        """
        Pad strings in the Series/Index up to width.

        Parameters
        ----------
        width : int
            Minimum width of resulting string;
            additional characters will be filled with
            character defined in fillchar.

        side : {‘left’, ‘right’, ‘both’}, default ‘left’
            Side from which to fill resulting string.

        fillchar : str,  default ' ' (whitespace)
            Additional character for filling, default is whitespace.

        Returns
        -------
        Series/Index of object
            Returns Series or Index with minimum number
            of char in object.

        See also
        --------
        rjust
            Fills the left side of strings with an arbitrary character.
            Equivalent to ``Series.str.pad(side='left')``.

        ljust
            Fills the right side of strings with an arbitrary character.
            Equivalent to ``Series.str.pad(side='right')``.

        center
            Fills boths sides of strings with an arbitrary character.
            Equivalent to ``Series.str.pad(side='both')``.

        zfill
            Pad strings in the Series/Index by prepending ‘0’ character.
            Equivalent to ``Series.str.pad(side='left', fillchar='0')``.

        Examples
        --------
        >>> import cudf
        >>> s = cudf.Series(["caribou", "tiger"])

        >>> s.str.pad(width=10)
        0       caribou
        1         tiger
        dtype: object

        >>> s.str.pad(width=10, side='right', fillchar='-')
        0    caribou---
        1    tiger-----
        dtype: object

        >>> s.str.pad(width=10, side='both', fillchar='-')
        0    -caribou--
        1    --tiger---
        dtype: object
        """
        if not isinstance(fillchar, str):
            msg = (
                f"fillchar must be a character, not {type(fillchar).__name__}"
            )
            raise TypeError(msg)

        if len(fillchar) != 1:
            raise TypeError("fillchar must be a character, not str")

        if not pd.api.types.is_integer(width):
            msg = f"width must be of integer type, not {type(width).__name__}"
            raise TypeError(msg)

        try:
            side = PadSide[side.upper()]
        except KeyError:
            raise ValueError(
                "side has to be either one of {‘left’, ‘right’, ‘both’}"
            )

        return self._return_or_inplace(
            cpp_pad(self._column, width, fillchar, side), **kwargs
        )

    def zfill(self, width, **kwargs):
        """
        Pad strings in the Series/Index by prepending ‘0’ characters.

        Strings in the Series/Index are padded with ‘0’ characters
        on the left of the string to reach a total string length
        width. Strings in the Series/Index with length greater
        or equal to width are unchanged.

        Parameters
        ----------
        width : int
            Minimum length of resulting string;
            strings with length less than width
            be prepended with ‘0’ characters.

        Returns
        -------
        Series/Index of str dtype
            Returns Series or Index with prepended ‘0’ characters.

        See also
        --------
        rjust
            Fills the left side of strings with an arbitrary character.

        ljust
            Fills the right side of strings with an arbitrary character.

        pad
            Fills the specified sides of strings with an arbitrary character.

        center
            Fills boths sides of strings with an arbitrary character.

        Notes
        -----
        Differs from `str.zfill()
        <https://docs.python.org/3/library/stdtypes.html#str.zfill>`_
        which has special handling for ‘+’/’-‘ in the string.

        Examples
        --------
        >>> import cudf
        >>> s = cudf.Series(['-1', '1', '1000',  None])
        >>> s
        0      -1
        1       1
        2    1000
        3    None
        dtype: object

        Note that ``None`` is not string, therefore it is converted
        to ``None``. The minus sign in ``'-1'`` is treated as a
        regular character and the zero is added to the left
        of it (`str.zfill()
        <https://docs.python.org/3/library/stdtypes.html#str.zfill>`_
        would have moved it to the left). ``1000`` remains unchanged as
        it is longer than width.

        >>> s.str.zfill(3)
        0     0-1
        1     001
        2    1000
        3    None
        dtype: object
        """
        if not pd.api.types.is_integer(width):
            msg = f"width must be of integer type, not {type(width).__name__}"
            raise TypeError(msg)

        return self._return_or_inplace(
            cpp_zfill(self._column, width), **kwargs
        )

    def center(self, width, fillchar=" ", **kwargs):
        """
        Filling left and right side of strings in the Series/Index with an
        additional character.

        Parameters
        ----------
        width : int
            Minimum width of resulting string;
            additional characters will be filled
            with fillchar.

        fillchar : str, default is ' ' (whitespace)
            Additional character for filling.

        Returns
        -------
        Series/Index of str dtype
            Returns Series or Index.

        Examples
        --------
        >>> import cudf
        >>> s = cudf.Series(['a', 'b', None, 'd'])
        >>> s.str.center(1)
        0       a
        1       b
        2    None
        3       d
        dtype: object
        >>> s.str.center(1, fillchar='-')
        0       a
        1       b
        2    None
        3       d
        dtype: object
        >>> s.str.center(2, fillchar='-')
        0      a-
        1      b-
        2    None
        3      d-
        dtype: object
        >>> s.str.center(5, fillchar='-')
        0    --a--
        1    --b--
        2     None
        3    --d--
        dtype: object
        >>> s.str.center(6, fillchar='-')
        0    --a---
        1    --b---
        2      None
        3    --d---
        dtype: object
        """
        if not isinstance(fillchar, str):
            msg = (
                f"fillchar must be a character, not {type(fillchar).__name__}"
            )
            raise TypeError(msg)

        if len(fillchar) != 1:
            raise TypeError("fillchar must be a character, not str")

        if not pd.api.types.is_integer(width):
            msg = f"width must be of integer type, not {type(width).__name__}"
            raise TypeError(msg)

        return self._return_or_inplace(
            cpp_center(self._column, width, fillchar), **kwargs
        )

    def ljust(self, width, fillchar=" ", **kwargs):
        """
        Filling right side of strings in the Series/Index with an additional
        character. Equivalent to `str.ljust()
        <https://docs.python.org/3/library/stdtypes.html#str.ljust>`_.

        Parameters
        ----------
        width : int
            Minimum width of resulting string;
            additional characters will be filled
            with ``fillchar``.

        fillchar : str, default ' ' (whitespace)
            Additional character for filling, default is whitespace.

        Returns
        -------
        Series/Index of str dtype
            Returns Series or Index.

        Examples
        --------
        >>> import cudf
        >>> s = cudf.Series(["hello world", "rapids ai"])
        >>> s.str.ljust(10, fillchar="_")
        0    hello world
        1     rapids ai_
        dtype: object
        >>> s = cudf.Series(["a", "",  "ab", "__"])
        >>> s.str.ljust(1, fillchar="-")
        0     a
        1     -
        2    ab
        3    __
        dtype: object
        """
        if not isinstance(fillchar, str):
            msg = (
                f"fillchar must be a character, not {type(fillchar).__name__}"
            )
            raise TypeError(msg)

        if len(fillchar) != 1:
            raise TypeError("fillchar must be a character, not str")

        if not pd.api.types.is_integer(width):
            msg = f"width must be of integer type, not {type(width).__name__}"
            raise TypeError(msg)

        return self._return_or_inplace(
            cpp_ljust(self._column, width, fillchar), **kwargs
        )

    def rjust(self, width, fillchar=" ", **kwargs):
        """
        Filling left side of strings in the Series/Index with an additional
        character. Equivalent to `str.rjust()
        <https://docs.python.org/3/library/stdtypes.html#str.rjust>`_.

        Parameters
        ----------
        width : int
            Minimum width of resulting string;
            additional characters will be filled
            with fillchar.

        fillchar : str, default ' ' (whitespace)
            Additional character for filling, default is whitespace.

        Returns
        -------
        Series/Index of str dtype
            Returns Series or Index.

        Examples
        --------
        >>> import cudf
        >>> s = cudf.Series(["hello world", "rapids ai"])
        >>> s.str.rjust(20, fillchar="_")
        0    _________hello world
        1    ___________rapids ai
        dtype: object
        >>> s = cudf.Series(["a", "",  "ab", "__"])
        >>> s.str.rjust(1, fillchar="-")
        0     a
        1     -
        2    ab
        3    __
        dtype: object
        """
        if not isinstance(fillchar, str):
            msg = (
                f"fillchar must be a character, not {type(fillchar).__name__}"
            )
            raise TypeError(msg)

        if len(fillchar) != 1:
            raise TypeError("fillchar must be a character, not str")

        if not pd.api.types.is_integer(width):
            msg = f"width must be of integer type, not {type(width).__name__}"
            raise TypeError(msg)

        return self._return_or_inplace(
            cpp_rjust(self._column, width, fillchar), **kwargs
        )

    def strip(self, to_strip=None, **kwargs):
        """
        Remove leading and trailing characters.

        Strip whitespaces (including newlines) or a set of
        specified characters from each string in the Series/Index
        from left and right sides. Equivalent to `str.strip()
        <https://docs.python.org/3/library/stdtypes.html#str.strip>`_.

        Parameters
        ----------
        to_strip : str or None, default None
            Specifying the set of characters to be removed.
            All combinations of this set of characters
            will be stripped. If None then whitespaces are removed.

        Returns
        -------
        Series/Index of str dtype
            Returns Series or Index.

        See also
        --------
        lstrip
            Remove leading characters in Series/Index.

        rstrip
            Remove trailing characters in Series/Index.

        Examples
        --------
        >>> import cudf
        >>> s = cudf.Series(['1. Ant.  ', '2. Bee!\\n', '3. Cat?\\t', None])
        >>> s
        0    1. Ant.
        1    2. Bee!\\n
        2    3. Cat?\\t
        3         None
        dtype: object
        >>> s.str.strip()
        0    1. Ant.
        1    2. Bee!
        2    3. Cat?
        3       None
        dtype: object
        >>> s.str.strip('123.!? \\n\\t')
        0     Ant
        1     Bee
        2     Cat
        3    None
        dtype: object
        """
        if to_strip is None:
            to_strip = ""

        return self._return_or_inplace(
            cpp_strip(self._column, as_scalar(to_strip)), **kwargs
        )

    def lstrip(self, to_strip=None, **kwargs):
        """
        Remove leading and trailing characters.

        Strip whitespaces (including newlines)
        or a set of specified characters from
        each string in the Series/Index from left side.
        Equivalent to `str.lstrip()
        <https://docs.python.org/3/library/stdtypes.html#str.lstrip>`_.

        Parameters
        ----------
        to_strip : str or None, default None
            Specifying the set of characters to be removed.
            All combinations of this set of characters will
            be stripped. If None then whitespaces are removed.

        Returns
        -------
            Series or Index of object

        See also
        --------
        strip
            Remove leading and trailing characters in Series/Index.

        rstrip
            Remove trailing characters in Series/Index.

        Examples
        --------
        >>> import cudf
        >>> s = cudf.Series(['1. Ant.  ', '2. Bee!\\n', '3. Cat?\\t', None])
        >>> s.str.lstrip('123.')
        0     Ant.
        1     Bee!\\n
        2     Cat?\\t
        3       None
        dtype: object
        """
        if to_strip is None:
            to_strip = ""

        return self._return_or_inplace(
            cpp_lstrip(self._column, as_scalar(to_strip)), **kwargs
        )

    def rstrip(self, to_strip=None, **kwargs):
        """
        Remove leading and trailing characters.

        Strip whitespaces (including newlines)
        or a set of specified characters from each
        string in the Series/Index from right side.
        Equivalent to `str.rstrip()
        <https://docs.python.org/3/library/stdtypes.html#str.rstrip>`_.

        Parameters
        ----------
        to_strip : str or None, default None
            Specifying the set of characters to
            be removed. All combinations of this
            set of characters will be stripped.
            If None then whitespaces are removed.

        Returns
        -------
        Series/Index of str dtype
            Returns Series or Index.

        See also
        --------
        strip
            Remove leading and trailing characters in Series/Index.

        lstrip
            Remove leading characters in Series/Index.

        Examples
        --------
        >>> import cudf
        >>> s = cudf.Series(['1. Ant.  ', '2. Bee!\\n', '3. Cat?\\t', None])
        >>> s
        0    1. Ant.
        1    2. Bee!\\n
        2    3. Cat?\\t
        3         None
        dtype: object
        >>> s.str.rstrip('.!? \\n\\t')
        0    1. Ant
        1    2. Bee
        2    3. Cat
        3      None
        dtype: object
        """
        if to_strip is None:
            to_strip = ""

        return self._return_or_inplace(
            cpp_rstrip(self._column, as_scalar(to_strip)), **kwargs
        )

    def wrap(self, width, **kwargs):
        """
        Wrap long strings in the Series/Index to be formatted in
        paragraphs with length less than a given width.

        Parameters
        ----------
        width : int
            Maximum line width.

        Returns
        -------
        Series or Index

        Notes
        -----
        The parameters `expand_tabsbool`, `replace_whitespace`,
        `drop_whitespace`, `break_long_words`, `break_on_hyphens`,
        `expand_tabsbool` are not yet supported and will raise a
        NotImplementedError if they are set to any value.

        This method currently achieves behavior matching R’s
        stringr library ``str_wrap`` function, the equivalent
        pandas implementation can be obtained using the
        following parameter setting:

            expand_tabs = False

            replace_whitespace = True

            drop_whitespace = True

            break_long_words = False

            break_on_hyphens = False

        Examples
        --------
        >>> import cudf
        >>> data = ['line to be wrapped', 'another line to be wrapped']
        >>> s = cudf.Series(data)
        >>> s.str.wrap(12)
        0             line to be\\nwrapped
        1    another line\\nto be\\nwrapped
        dtype: object
        """
        if not pd.api.types.is_integer(width):
            msg = f"width must be of integer type, not {type(width).__name__}"
            raise TypeError(msg)

        expand_tabs = kwargs.get("expand_tabs", None)
        if expand_tabs is True:
            raise NotImplementedError("`expand_tabs=True` is not supported")
        elif expand_tabs is None:
            warnings.warn(
                "wrap current implementation defaults to `expand_tabs`=False"
            )

        replace_whitespace = kwargs.get("replace_whitespace", True)
        if not replace_whitespace:
            raise NotImplementedError(
                "`replace_whitespace=False` is not supported"
            )

        drop_whitespace = kwargs.get("drop_whitespace", True)
        if not drop_whitespace:
            raise NotImplementedError(
                "`drop_whitespace=False` is not supported"
            )

        break_long_words = kwargs.get("break_long_words", None)
        if break_long_words is True:
            raise NotImplementedError(
                "`break_long_words=True` is not supported"
            )
        elif break_long_words is None:
            warnings.warn(
                "wrap current implementation defaults to \
                    `break_long_words`=False"
            )

        break_on_hyphens = kwargs.get("break_on_hyphens", None)
        if break_long_words is True:
            raise NotImplementedError(
                "`break_on_hyphens=True` is not supported"
            )
        elif break_on_hyphens is None:
            warnings.warn(
                "wrap current implementation defaults to \
                    `break_on_hyphens`=False"
            )

        return self._return_or_inplace(cpp_wrap(self._column, width), **kwargs)

    def count(self, pat, flags=0, **kwargs):
        """
        Count occurrences of pattern in each string of the Series/Index.

        This function is used to count the number of times a particular
        regex pattern is repeated in each of the string elements of the Series.

        Parameters
        ----------
        pat : str
            Valid regular expression.

        Returns
        -------
        Series or Index

        Notes
        -----
            -  `flags` parameter is currently not supported.
            -  Some characters need to be escaped when passing
               in pat. eg. ``'$'`` has a special meaning in regex
               and must be escaped when finding this literal character.

        Examples
        --------
        >>> import cudf
        >>> s = cudf.Series(['A', 'B', 'Aaba', 'Baca', None, 'CABA', 'cat'])
        >>> s.str.count('a')
        0       0
        1       0
        2       2
        3       2
        4    null
        5       0
        6       1
        dtype: int32

        Escape ``'$'`` to find the literal dollar sign.

        >>> s = cudf.Series(['$', 'B', 'Aab$', '$$ca', 'C$B$', 'cat'])
        >>> s.str.count('\$')                                       # noqa W605
        0    1
        1    0
        2    1
        3    2
        4    2
        5    0
        dtype: int32

        This is also available on Index.

        >>> index = cudf.core.index.StringIndex(['A', 'A', 'Aaba', 'cat'])
        >>> index.str.count('a')
        Int64Index([0, 0, 2, 1], dtype='int64')
        """
        if flags != 0:
            raise NotImplementedError("`flags` parameter is not yet supported")

        return self._return_or_inplace(
            cpp_count_re(self._column, pat), **kwargs
        )

    def findall(self, pat, flags=0, **kwargs):
        """
        Find all occurrences of pattern or regular expression in the
        Series/Index.

        Parameters
        ----------
        pat : str
            Pattern or regular expression.

        Returns
        -------
        DataFrame
            All non-overlapping matches of pattern or
            regular expression in each string of this Series/Index.

        Notes
        -----
        `flags` parameter is currently not supported.

        Examples
        --------
        >>> import cudf
        >>> s = cudf.Series(['Lion', 'Monkey', 'Rabbit'])

        The search for the pattern ‘Monkey’ returns one match:

        >>> s.str.findall('Monkey')
                0
        0    None
        1  Monkey
        2    None

        When the pattern matches more than one string
        in the Series, all matches are returned:

        >>> s.str.findall('on')
              0
        0    on
        1    on
        2  None

        Regular expressions are supported too. For instance,
        the search for all the strings ending with
        the word ‘on’ is shown next:

        >>> s.str.findall('on$')
              0
        0    on
        1  None
        2  None

        If the pattern is found more than once in the same
        string, then multiple strings are returned as columns:

        >>> s.str.findall('b')
              0     1
        0  None  None
        1  None  None
        2     b     b
        """
        if flags != 0:
            raise NotImplementedError("`flags` parameter is not yet supported")

        kwargs.setdefault("expand", True)
        return self._return_or_inplace(
            cpp_findall(self._column, pat), **kwargs
        )

    def isempty(self, **kwargs):
        """
        Check whether each string is an empty string.

        Returns : Series or Index of bool
            Series or Index of boolean values with the same length as
            the original Series/Index.

        Examples
        --------
        >>> import cudf
        >>> s = cudf.Series(["1", "abc", "", " ", None])
        >>> s.str.isempty()
        0    False
        1    False
        2     True
        3    False
        4    False
        dtype: bool
        """
        return self._return_or_inplace(
            (self._parent == "").fillna(False), **kwargs
        )

    def isspace(self, **kwargs):
        """
        Check whether all characters in each string are whitespace.

        This is equivalent to running the Python string method
        `str.isspace()
        <https://docs.python.org/3/library/stdtypes.html#str.isspace>`_
        for each element of the Series/Index.
        If a string has zero characters, False is returned
        for that check.

        Returns : Series or Index of bool
            Series or Index of boolean values with the same length as
            the original Series/Index.

        See also
        --------
        isalnum
            Check whether all characters are alphanumeric.

        isalpha
            Check whether all characters are alphabetic.

        isdecimal
            Check whether all characters are decimal.

        isdigit
            Check whether all characters are digits.

        isinteger
            Check whether all characters are integer.

        isnumeric
            Check whether all characters are numeric.

        isfloat
            Check whether all characters are float.

        islower
            Check whether all characters are lowercase.

        isupper
            Check whether all characters are uppercase.

        Examples
        --------
        >>> import cudf
        >>> s = cudf.Series([' ', '\\t\\r\\n ', ''])
        >>> s.str.isspace()
        0     True
        1     True
        2    False
        dtype: bool
        """
        return self._return_or_inplace(cpp_isspace(self._column), **kwargs)

    def endswith(self, pat, **kwargs):
        """
        Test if the end of each string element matches a pattern.

        Parameters
        ----------
        pat : str or list-like
            If `str` is an `str`, evaluates whether each string of
            series ends with `pat`.
            If `pat` is a list-like, evaluates whether `self[i]`
            ends with `pat[i]`.
            Regular expressions are not accepted.

        Returns
        -------
        Series or Index of bool
            A Series of booleans indicating whether the given
            pattern matches the end of each string element.

        Notes
        -----
        `na` parameter is not yet supported, as cudf uses
        native strings instead of Python objects.

        Examples
        --------
        >>> import cudf
        >>> s = cudf.Series(['bat', 'bear', 'caT', None])
        >>> s
        0     bat
        1    bear
        2     caT
        3    None
        dtype: object
        >>> s.str.endswith('t')
        0     True
        1    False
        2    False
        3     null
        dtype: bool
        """
        if "na" in kwargs:
            warnings.warn(
                "`na` parameter is not yet supported, \
                as cudf uses native strings instead of Python objects"
            )

        if pat is None:
            result_col = column.column_empty(
                len(self._column), dtype="bool", masked=True
            )
        elif is_scalar(pat):
            result_col = cpp_endswith(self._column, as_scalar(pat, "str"))
        else:
            result_col = cpp_endswith_multiple(
                self._column, column.as_column(pat, dtype="str")
            )

        return self._return_or_inplace(result_col, **kwargs)

    def startswith(self, pat, **kwargs):
        """
        Test if the start of each string element matches a pattern.

        Equivalent to `str.startswith()
        <https://docs.python.org/3/library/stdtypes.html#str.startswith>`_.

        Parameters
        ----------
        pat : str or list-like
            If `str` is an `str`, evaluates whether each string of
            series starts with `pat`.
            If `pat` is a list-like, evaluates whether `self[i]`
            starts with `pat[i]`.
            Regular expressions are not accepted.

        Returns
        -------
        Series or Index of bool
            A Series of booleans indicating whether the given
            pattern matches the start of each string element.

        See also
        --------
        endswith
            Same as startswith, but tests the end of string.

        contains
            Tests if string element contains a pattern.

        Examples
        --------
        >>> import cudf
        >>> s
        0     bat
        1    Bear
        2     cat
        3    None
        dtype: object
        >>> s.str.startswith('b')
        0     True
        1    False
        2    False
        3     null
        dtype: bool
        """
        if "na" in kwargs:
            warnings.warn(
                "`na` parameter is not yet supported, \
                as cudf uses native strings instead of Python objects"
            )

        if pat is None:
            result_col = column.column_empty(
                len(self._column), dtype="bool", masked=True
            )
        elif is_scalar(pat):
            result_col = cpp_startswith(self._column, as_scalar(pat, "str"))
        else:
            result_col = cpp_startswith_multiple(
                self._column, column.as_column(pat, dtype="str")
            )

        return self._return_or_inplace(result_col, **kwargs)

    def find(self, sub, start=0, end=None, **kwargs):
        """
        Return lowest indexes in each strings in the Series/Index
        where the substring is fully contained between ``[start:end]``.
        Return -1 on failure.

        Parameters
        ----------
        sub : str
            Substring being searched.

        start : int
            Left edge index.

        end : int
            Right edge index.

        Returns
        -------
        Series or Index of int

        Examples
        --------
        >>> import cudf
        >>> s = cudf.Series(['abc', 'a','b' ,'ddb'])
        >>> s.str.find('b')
        0    1
        1   -1
        2    0
        3    2
        dtype: int32

        Parameters such as `start` and `end` can also be used.

        >>> s.str.find('b', start=1, end=5)
        0    1
        1   -1
        2   -1
        3    2
        dtype: int32
        """
        if not isinstance(sub, str):
            msg = "expected a string object, not {0}"
            raise TypeError(msg.format(type(sub).__name__))

        if end is None:
            end = -1

        result_col = cpp_find(self._column, as_scalar(sub, "str"), start, end)

        return self._return_or_inplace(result_col, **kwargs)

    def rfind(self, sub, start=0, end=None, **kwargs):
        """
        Return highest indexes in each strings in the Series/Index
        where the substring is fully contained between ``[start:end]``.
        Return -1 on failure. Equivalent to standard `str.rfind()
        <https://docs.python.org/3/library/stdtypes.html#str.rfind>`_.

        Parameters
        ----------
        sub : str
            Substring being searched.

        start : int
            Left edge index.

        end : int
            Right edge index.

        Returns
        -------
        Series or Index of int

        See also
        --------
        find
            Return lowest indexes in each strings.

        Examples
        --------
        >>> import cudf
        >>> s = cudf.Series(["abc", "hello world", "rapids ai"])
        >>> s.str.rfind('a')
        0    0
        1   -1
        2    7
        dtype: int32

        Using `start` and `end` parameters.

        >>> s.str.rfind('a', start=2, end=5)
        0   -1
        1   -1
        2   -1
        dtype: int32
        """
        if not isinstance(sub, str):
            msg = "expected a string object, not {0}"
            raise TypeError(msg.format(type(sub).__name__))

        if end is None:
            end = -1

        result_col = cpp_rfind(self._column, as_scalar(sub, "str"), start, end)

        return self._return_or_inplace(result_col, **kwargs)

    def index(self, sub, start=0, end=None, **kwargs):
        """
        Return lowest indexes in each strings where the substring
        is fully contained between ``[start:end]``. This is the same
        as str.find except instead of returning -1, it raises a ValueError
        when the substring is not found.

        Parameters
        ----------
        sub : str
            Substring being searched.

        start : int
            Left edge index.

        end : int
            Right edge index.

        Returns
        -------
        Series or Index of object

        Examples
        --------
        >>> import cudf
        >>> s = cudf.Series(['abc', 'a','b' ,'ddb'])
        >>> s.str.index('b')
        Traceback (most recent call last):
        File "<stdin>", line 1, in <module>
        ValueError: substring not found

        Parameters such as `start` and `end` can also be used.

        >>> s = cudf.Series(['abc', 'abb','ab' ,'ddb'])
        >>> s.str.index('b', start=1, end=5)
        0    1
        1    1
        2    1
        3    2
        dtype: int32
        """
        if not isinstance(sub, str):
            msg = "expected a string object, not {0}"
            raise TypeError(msg.format(type(sub).__name__))

        if end is None:
            end = -1

        result_col = cpp_find(self._column, as_scalar(sub, "str"), start, end)

        result = self._return_or_inplace(result_col, **kwargs)

        if (result == -1).any():
            raise ValueError("substring not found")
        else:
            return result

    def rindex(self, sub, start=0, end=None, **kwargs):
        """
        Return highest indexes in each strings where the substring
        is fully contained between ``[start:end]``. This is the same
        as ``str.rfind`` except instead of returning -1, it raises a
        ``ValueError`` when the substring is not found.

        Parameters
        ----------
        sub : str
            Substring being searched.

        start : int
            Left edge index.

        end : int
            Right edge index.

        Returns
        -------
        Series or Index of object

        Examples
        --------
        >>> import cudf
        >>> s = cudf.Series(['abc', 'a','b' ,'ddb'])
        >>> s.str.rindex('b')
        Traceback (most recent call last):
        File "<stdin>", line 1, in <module>
        ValueError: substring not found

        Parameters such as `start` and `end` can also be used.

        >>> s = cudf.Series(['abc', 'abb','ab' ,'ddb'])
        >>> s.str.rindex('b', start=1, end=5)
        0    1
        1    2
        2    1
        3    2
        dtype: int32
        """
        if not isinstance(sub, str):
            msg = "expected a string object, not {0}"
            raise TypeError(msg.format(type(sub).__name__))

        if end is None:
            end = -1

        result_col = cpp_rfind(self._column, as_scalar(sub, "str"), start, end)

        result = self._return_or_inplace(result_col, **kwargs)

        if (result == -1).any():
            raise ValueError("substring not found")
        else:
            return result

    def match(self, pat, case=True, flags=0, **kwargs):
        """
        Determine if each string matches a regular expression.

        Parameters
        ----------
        pat : str
            Character sequence or regular expression.

        Returns
        -------
        Series or Index of boolean values.

        Notes
        -----
        Parameters currently not supported are: `case`, `flags` and `na`.

        Examples
        --------
        >>> import cudf
        >>> s = cudf.Series(["rapids", "ai", "cudf"])

        Checking for strings starting with `a`.

        >>> s.str.match('a')
        0    False
        1     True
        2    False
        dtype: bool

        Checking for strings starting with any of `a` or `c`.

        >>> s.str.match('[ac]')
        0    False
        1     True
        2     True
        dtype: bool
        """
        if case is not True:
            raise NotImplementedError("`case` parameter is not yet supported")
        if flags != 0:
            raise NotImplementedError("`flags` parameter is not yet supported")

        if "na" in kwargs:
            warnings.warn(
                "`na` parameter is not yet supported, \
                as cudf uses native strings instead of Python objects"
            )

        return self._return_or_inplace(
            cpp_match_re(self._column, pat), **kwargs
        )

    def url_decode(self, **kwargs):
        """
        Returns a URL-decoded format of each string.
        No format checking is performed. All characters
        are expected to be encoded as UTF-8 hex values.

        Returns
        -------
        Series or Index.

        Examples
        --------
        >>> import cudf
        >>> s = cudf.Series(['A%2FB-C%2FD', 'e%20f.g', '4-5%2C6'])
        >>> s.str.url_decode()
        0    A/B-C/D
        1      e f.g
        2      4-5,6
        dtype: object
        >>> data = ["https%3A%2F%2Frapids.ai%2Fstart.html", "https%3A%2F%2Fmedium.com%2Frapids-ai"]     # noqa E501
        >>> s = cudf.Series(data)
        >>> s.str.url_decode()
        0    https://rapids.ai/start.html
        1    https://medium.com/rapids-ai
        dtype: object
        """

        return self._return_or_inplace(cpp_url_decode(self._column), **kwargs)

    def url_encode(self, **kwargs):
        """
        Returns a URL-encoded format of each string.
        No format checking is performed.
        All characters are encoded except for ASCII letters,
        digits, and these characters: ``‘.’,’_’,’-‘,’~’``.
        Encoding converts to hex using UTF-8 encoded bytes.

        Returns
        -------
        Series or Index.

        Examples
        --------
        >>> import cudf
        >>> s = cudf.Series(['A/B-C/D', 'e f.g', '4-5,6'])
        >>> s.str.url_encode()
        0    A%2FB-C%2FD
        1        e%20f.g
        2        4-5%2C6
        dtype: object
        >>> data = ["https://rapids.ai/start.html", "https://medium.com/rapids-ai"]         # noqa E501
        >>> s = cudf.Series(data)
        >>> s.str.url_encode()
        0    https%3A%2F%2Frapids.ai%2Fstart.html
        1    https%3A%2F%2Fmedium.com%2Frapids-ai
        dtype: object
        """
        return self._return_or_inplace(cpp_url_encode(self._column), **kwargs)

    def code_points(self, **kwargs):
        """
        Returns an array by filling it with the UTF-8 code point
        values for each character of each string.
        This function uses the ``len()`` method to determine
        the size of each sub-array of integers.

        Returns
        -------
        Series or Index.

        Examples
        --------
        >>> import cudf
        >>> s = cudf.Series(["a","xyz", "éee"])
        >>> s.str.code_points()
        0       97
        1      120
        2      121
        3      122
        4    50089
        5      101
        6      101
        dtype: int32
        >>> s = cudf.Series(["abc"])
        >>> s.str.code_points()
        0    97
        1    98
        2    99
        dtype: int32
        """

        new_col = cpp_code_points(self._column)
        if self._parent is None:
            return new_col
        elif isinstance(self._parent, cudf.Series):
            return cudf.Series(new_col, name=self._parent.name)
        elif isinstance(self._parent, cudf.Index):
            return cudf.core.index.as_index(new_col, name=self._parent.name)

    def translate(self, table, **kwargs):
        """
        Map all characters in the string through the given
        mapping table.

        Equivalent to standard `str.translate()
        <https://docs.python.org/3/library/stdtypes.html#str.translate>`_.

        Parameters
        ----------
        table : dict
            Table is a mapping of Unicode ordinals to Unicode
            ordinals, strings, or None.
            Unmapped characters are left untouched.
            `str.maketrans()
            <https://docs.python.org/3/library/stdtypes.html#str.maketrans>`_
            is a helper function for making translation tables.

        Returns
        -------
        Series or Index.

        Examples
        --------
        >>> import cudf
        >>> data = ['lower', 'CAPITALS', 'this is a sentence','SwApCaSe']
        >>> s = cudf.Series(data)
        >>> s.str.translate({'a': "1"})
        0                 lower
        1              CAPITALS
        2    this is 1 sentence
        3              SwApC1Se
        dtype: object
        >>> s.str.translate({'a': "1", "e":"#"})
        0                 low#r
        1              CAPITALS
        2    this is 1 s#nt#nc#
        3              SwApC1S#
        dtype: object
        """
        table = str.maketrans(table)
        return self._return_or_inplace(
            cpp_translate(self._column, table), **kwargs
        )

    def normalize_spaces(self, **kwargs):
        """
        Remove extra whitespace between tokens and trim whitespace
        from the beginning and the end of each string.

        Returns
        -------
        Series or Index of object.

        Examples
        --------
        >>> import cudf
        >>> ser = cudf.Series(["hello \\t world"," test string  "])
        >>> ser.str.normalize_spaces()
        0    hello world
        1    test string
        dtype: object
        """
        return self._return_or_inplace(
            cpp_normalize_spaces(self._column), **kwargs
        )

    def tokenize(self, delimiter=" ", **kwargs):
        """
        Each string is split into tokens using the provided delimiter(s).
        The sequence returned contains the tokens in the order
        they were found.

        Parameters
        ----------
        delimiter : str or list of strs, Default is whitespace.
            The string used to locate the split points of each string.

        Returns
        -------
        Series or Index of object.

        Examples
        --------
        >>> import cudf
        >>> data = ["hello world", "goodbye world", "hello goodbye"]
        >>> ser = cudf.Series(data)
        >>> ser.str.tokenize()
        0      hello
        1      world
        2    goodbye
        3      world
        4      hello
        5    goodbye
        dtype: object
        """
        delimiter = _massage_string_arg(delimiter, "delimiter", allow_col=True)
        kwargs.setdefault("retain_index", False)
        return self._return_or_inplace(
            cpp_tokenize(self._column, delimiter), **kwargs
        )

    def character_tokenize(self, **kwargs):
        """
        Each string is split into individual characters.
        The sequence returned contains each character as an individual string.

        Returns
        -------
        Series or Index of object.

        Examples
        --------
        >>> import cudf
        >>> data = ["hello world", None, "goodbye, thank you."]
        >>> ser = cudf.Series(data)
        >>> ser.str.character_tokenize()
        0     h
        1     e
        2     l
        3     l
        4     o
        5
        6     w
        7     o
        8     r
        9     l
        10    d
        11    g
        12    o
        13    o
        14    d
        15    b
        16    y
        17    e
        18    ,
        19
        20    t
        21    h
        22    a
        23    n
        24    k
        25
        26    y
        27    o
        28    u
        29    .
        dtype: object
        """

        result_col = cpp_character_tokenize(self._column)
        if self._parent is None:
            return result_col
        elif isinstance(self._parent, cudf.Series):
            return cudf.Series(result_col, name=self._parent.name)
        elif isinstance(self._parent, cudf.Index):
            return cudf.core.index.as_index(result_col, name=self._parent.name)

    def token_count(self, delimiter=" ", **kwargs):
        """
        Each string is split into tokens using the provided delimiter.
        The returned integer sequence is the number of tokens in each string.

        Parameters
        ----------

        delimiter : str or list of strs, Default is whitespace.
            The characters or strings used to locate the
            split points of each string.

        Returns
        -------
        Series or Index.

        Examples
        --------
        >>> import cudf
        >>> ser = cudf.Series(["hello world","goodbye",""])
        >>> ser.str.token_count()
        0    2
        1    1
        2    0
        dtype: int32
        """
        delimiter = _massage_string_arg(delimiter, "delimiter", allow_col=True)
        return self._return_or_inplace(
            cpp_count_tokens(self._column, delimiter), **kwargs
        )

    def ngrams(self, n=2, separator="_", **kwargs):
        """
        Generate the n-grams from a set of tokens, each record
        in series is treated a token.

        You can generate tokens from a Series instance using
        the ``Series.str.tokenize()`` function.

        Parameters
        ----------
        n : int
            The degree of the n-gram (number of consecutive tokens).
            Default of 2 for bigrams.
        separator : str
            The separator to use between within an n-gram.
            Default is '_'.

        Examples
        --------
        >>> import cudf
        >>> str_series = cudf.Series(['this is my', 'favorite book'])
        >>> str_series = cudf.Series(['this is my', 'favorite book'])
        >>> str_series.str.ngrams(2, "_")
        0    this is my_favorite book
        dtype: object
        >>> str_series = cudf.Series(['abc','def','xyz','hhh'])
        >>> str_series.str.ngrams(2, "_")
        0    abc_def
        1    def_xyz
        2    xyz_hhh
        dtype: object
        """
        separator = _massage_string_arg(separator, "separator")
        kwargs.setdefault("retain_index", False)
        return self._return_or_inplace(
            cpp_generate_ngrams(self._column, n, separator), **kwargs
        )

    def character_ngrams(self, n=2, **kwargs):
        """
        Generate the n-grams from characters in a column of strings.

        Parameters
        ----------
        n : int
            The degree of the n-gram (number of consecutive characters).
            Default of 2 for bigrams.

        Examples
        --------
        >>> import cudf
        >>> str_series = cudf.Series(['abcd','efgh','xyz'])
        >>> str_series.str.character_ngrams(2)
        0    ab
        1    bc
        2    cd
        3    ef
        4    fg
        5    gh
        6    xy
        7    yz
        dtype: object
        >>> str_series.str.character_ngrams(3)
        0    abc
        1    bcd
        2    efg
        3    fgh
        4    xyz
        dtype: object
        """
        kwargs.setdefault("retain_index", False)
        return self._return_or_inplace(
            cpp_generate_character_ngrams(self._column, n), **kwargs
        )

    def ngrams_tokenize(self, n=2, delimiter=" ", separator="_", **kwargs):
        """
        Generate the n-grams using tokens from each string.
        This will tokenize each string and then generate ngrams for each
        string.

        Parameters
        ----------
        n : int, Default 2.
            The degree of the n-gram (number of consecutive tokens).
        delimiter : str, Default is white-space.
            The character used to locate the split points of each string.
        sep : str, Default is '_'.
            The separator to use between tokens within an n-gram.

        Returns
        -------
        Series or Index of object.

        Examples
        --------
        >>> import cudf
        >>> ser = cudf.Series(['this is the', 'best book'])
        >>> ser.str.ngrams_tokenize(n=2, sep='_')
        0      this_is
        1       is_the
        2    best_book
        dtype: object
        """
        delimiter = _massage_string_arg(delimiter, "delimiter")
        separator = _massage_string_arg(separator, "separator")
        kwargs.setdefault("retain_index", False)
        return self._return_or_inplace(
            cpp_ngrams_tokenize(self._column, n, delimiter, separator),
            **kwargs,
        )

    def replace_tokens(self, targets, replacements, delimiter=None, **kwargs):
        """
        The targets tokens are searched for within each string in the series
        and replaced with the corresponding replacements if found.
        Tokens are identified by the delimiter character provided.

        Parameters
        ----------
        targets : array-like, Sequence or Series
            The tokens to search for inside each string.

        replacements : array-like, Sequence, Series or str
            The strings to replace for each found target token found.
            Alternately, this can be a single str instance and would be
            used as replacement for each string found.

        delimiter : str
            The character used to locate the tokens of each string.
            Default is whitespace.

        Returns
        -------
        Series or Index of object.

        Examples
        --------
        >>> import cudf
        >>> sr = cudf.Series(["this is me", "theme music", ""])
        >>> targets = cudf.Series(["is", "me"])
        >>> sr.str.replace_tokens(targets=targets, replacements="_")
        0       this _ _
        1    theme music
        2
        dtype: object
        >>> sr = cudf.Series(["this;is;me", "theme;music", ""])
        >>> sr.str.replace_tokens(targets=targets, replacements=":")
        0     this;is;me
        1    theme;music
        2
        dtype: object
        """
        if can_convert_to_column(targets):
            targets_column = column.as_column(targets)
        else:
            raise TypeError(
                f"targets should be an array-like or a Series object, "
                f"found {type(targets)}"
            )

        if is_scalar(replacements):
            replacements_column = column.as_column([replacements])
        elif can_convert_to_column(replacements):
            replacements_column = column.as_column(replacements)
            if len(targets_column) != len(replacements_column):
                raise ValueError(
                    "targets and replacements should be same size"
                    " sequences unless replacements is a string."
                )
        else:
            raise TypeError(
                f"replacements should be an str, array-like or Series object, "
                f"found {type(replacements)}"
            )

        if delimiter is None:
            delimiter = ""
        elif not is_scalar(delimiter):
            raise TypeError(
                f"Type of delimiter should be a string,"
                f" found {type(delimiter)}"
            )

        return self._return_or_inplace(
            cpp_replace_tokens(
                self._column,
                targets_column,
                replacements_column,
                as_scalar(delimiter, dtype="str"),
            ),
            **kwargs,
        )

<<<<<<< HEAD
    def filter_tokens(
        self, min_token_length, replacement=None, delimiter=None, **kwargs
    ):
        """
        Remove tokens from within each string in the series that are
        smaller than min_token_length and optionally replace them
        with the replacement string.
        Tokens are identified by the delimiter character provided.

        Parameters
        ----------
        min_token_length: int
            Minimum number of characters for a token to be retained
            in the output string.

        replacement : str
            String used in place of removed tokens.

        delimiter : str
            The character(s) used to locate the tokens of each string.
            Default is whitespace.

        Returns
        -------
        Series or Index of object.
=======
    def subword_tokenize(
        self,
        hash_file,
        max_length=64,
        stride=48,
        do_lower=True,
        do_truncate=False,
        max_num_strings=100,
        max_num_chars=100000,
        max_rows_tensor=500,
        **kwargs,
    ):
        """
        Run CUDA BERT subword tokenizer on cuDF strings column.
        Encodes words to token ids using vocabulary from a pretrained
        tokenizer.

        Parameters
        ----------
        hash_file : str
            Path to hash file containing vocabulary of words with token-ids.
        max_length : int, Default is 64
            Limits the length of the sequence returned.
            If tokenized string is shorter than max_length,
            output will be padded with 0s.
            If the tokenized string is longer than max_length and
            do_truncate == False, there will be multiple returned
            sequences containing the overflowing token-ids.
        stride : int, Default is 48
            If do_truncate == False and the tokenized string is larger
            than max_length, the sequences containing the overflowing
            token-ids can contain duplicated token-ids from the main
            sequence. If max_length is equal to stride there are no
            duplicated-id tokens. If stride is 80% of max_length,
            20% of the first sequence will be repeated on the second
            sequence and so on until the entire sentence is encoded.
        do_lower : bool, Default is True
            If set to true, original text will be lowercased before encoding.
        do_truncate : bool, Default is False
            If set to true, strings will be truncated and padded to
            max_length. Each input string will result in exactly one output
            sequence. If set to false, there may be multiple output
            sequences when the max_length is smaller than generated tokens.
        max_num_strings : int, Default is 100
            The maximum number of strings to be encoded.
        max_num_chars : int, Default is 100000
            The maximum number of characters in the input strings column.
        max_rows_tensor : int, Default is 500
            The maximum number of rows in the output

        Returns
        -------
        token-ids : Column
            The token-ids for each string padded with 0s to max_length.
        attention-mask : Column
            The mask for token-ids result where corresponding positions
            identify valid token-id values.
        metadata : Column
            Each row contains the index id of the original string and the
            first and last index of the token-ids that are non-padded and
            non-overlapping.
>>>>>>> ab1cb1fc

        Examples
        --------
        >>> import cudf
<<<<<<< HEAD
        >>> sr = cudf.Series(["this is me", "theme music", ""])
        >>> sr.str.filter_tokens(3, replacement="_")
        0       this _ _
        1    theme music
        2
        dtype: object
        >>> sr = cudf.Series(["this;is;me", "theme;music", ""])
        >>> sr.str.filter_tokens(5,None,";")
        0             ;;
        1    theme;music
        2
        dtype: object
        """

        if replacement is None:
            replacement = ""
        elif not is_scalar(replacement):
            raise TypeError(
                f"Type of replacement should be a string,"
                f" found {type(replacement)}"
            )

        if delimiter is None:
            delimiter = ""
        elif not is_scalar(delimiter):
            raise TypeError(
                f"Type of delimiter should be a string,"
                f" found {type(delimiter)}"
            )

        return self._return_or_inplace(
            cpp_filter_tokens(
                self._column,
                min_token_length,
                as_scalar(replacement, dtype="str"),
                as_scalar(delimiter, dtype="str"),
            ),
            **kwargs,
=======
        >>> ser = cudf.Series(['this is the', 'best book'])
        >>> tokens, masks, metadata =
               ser.str.subword_tokenize("bert_hash_table.txt")
        """
        tokens, masks, metadata = cpp_subword_tokenize(
            self._column,
            hash_file,
            max_length,
            stride,
            do_lower,
            do_truncate,
            max_num_strings,
            max_num_chars,
            max_rows_tensor,
        )
        return (
            cupy.asarray(tokens),
            cupy.asarray(masks),
            cupy.asarray(metadata),
>>>>>>> ab1cb1fc
        )


def _massage_string_arg(value, name, allow_col=False):
    if isinstance(value, str):
        return as_scalar(value, dtype="str")

    if isinstance(value, Scalar) and is_string_dtype(value.dtype):
        return value

    allowed_types = ["Scalar"]

    if allow_col:
        if isinstance(value, list):
            return column.as_column(value, dtype="str")

        if isinstance(value, Column) and is_string_dtype(value.dtype):
            return value

        allowed_types.append("Column")

    raise ValueError(
        "Expected {} for {} but got {}".format(
            _expected_types_format(allowed_types), name, type(value)
        )
    )


def _expected_types_format(types):
    if len(types) == 1:
        return types[0]

    return ", ".join(types[:-1]) + ", or " + types[-1]


class StringColumn(column.ColumnBase):
    """Implements operations for Columns of String type
    """

    def __init__(
        self, mask=None, size=None, offset=0, null_count=None, children=()
    ):
        """
        Parameters
        ----------
        mask : Buffer
            The validity mask
        offset : int
            Data offset
        children : Tuple[Column]
            Two non-null columns containing the string data and offsets
            respectively
        """
        dtype = np.dtype("object")

        if size is None:
            for child in children:
                assert child.offset == 0

            if len(children) == 0:
                size = 0
            elif children[0].size == 0:
                size = 0
            else:
                # one less because the last element of offsets is the number of
                # bytes in the data buffer
                size = children[0].size - 1
            size = size - offset

        super().__init__(
            None,
            size,
            dtype,
            mask=mask,
            offset=offset,
            null_count=null_count,
            children=children,
        )

    @property
    def base_size(self):
        if len(self.base_children) == 0:
            return 0
        else:
            return int(
                (self.base_children[0].size - 1)
                / self.base_children[0].dtype.itemsize
            )

    def sum(self, dtype=None):
        return self.str().cat()

    def product(self, dtype=None):
        raise TypeError("can't multiply sequence by non-int of type 'object'")

    def mean(self, dtype=np.float64):
        raise NotImplementedError(
            "mean for Series of type 'object' is not yet implemented."
        )

    def var(self, ddof=1, dtype=np.float64):
        raise TypeError("unsupported operation for object of type 'object'")

    def std(self, ddof=1, dtype=np.float64):
        raise TypeError("unsupported operation for object of type 'object'")

    def set_base_data(self, value):
        if value is not None:
            raise RuntimeError(
                "StringColumns do not use data attribute of Column, use "
                "`set_base_children` instead"
            )
        else:
            super().set_base_data(value)

    def set_base_mask(self, value):
        super().set_base_mask(value)

    def set_base_children(self, value):
        # TODO: Implement dtype validation of the children here somehow
        super().set_base_children(value)

    @property
    def children(self):
        if self._children is None:
            if len(self.base_children) == 0:
                self._children = ()
            elif self.offset == 0 and self.base_children[0].size == (
                self.size + 1
            ):
                self._children = self.base_children
            else:
                # First get the base columns for chars and offsets
                chars_column = self.base_children[1]
                offsets_column = self.base_children[0]

                # Shift offsets column by the parent offset.
                offsets_column = column.build_column(
                    data=offsets_column.base_data,
                    dtype=offsets_column.dtype,
                    mask=offsets_column.base_mask,
                    size=self.size + 1,
                    offset=self.offset,
                )

                # Now run a subtraction binary op to shift all of the offsets
                # by the respective number of characters relative to the
                # parent offset
                chars_offset = libcudf.copying.get_element(offsets_column, 0)
                offsets_column = offsets_column.binary_operator(
                    "sub", chars_offset
                )

                # Shift the chars offset by the new first element of the
                # offsets column
                chars_size = libcudf.copying.get_element(
                    offsets_column, self.size
                )

                chars_column = column.build_column(
                    data=chars_column.base_data,
                    dtype=chars_column.dtype,
                    mask=chars_column.base_mask,
                    size=chars_size.value,
                    offset=chars_offset.value,
                )

                self._children = (offsets_column, chars_column)
        return self._children

    def __contains__(self, item):
        return True in self.str().contains(f"^{item}$")

    def str(self, parent=None):
        return StringMethods(self, parent=parent)

    def __sizeof__(self):
        n = 0
        if len(self.base_children) == 2:
            n += (
                self.base_children[0].__sizeof__()
                + self.base_children[1].__sizeof__()
            )
        if self.base_mask is not None:
            n += self.base_mask.size
        return n

    def _memory_usage(self, **kwargs):
        return self.__sizeof__()

    def unary_operator(self, unaryop):
        raise TypeError(
            f"Series of dtype `str` cannot perform the operation: "
            f"{unaryop}"
        )

    def __len__(self):
        return self.size

    def _set_mask(self, value):
        super()._set_mask(value)

    @property
    def _nbytes(self):
        if self.size == 0:
            return 0
        else:
            return self.children[1].size

    def as_numerical_column(self, dtype, **kwargs):

        out_dtype = np.dtype(dtype)
        kwargs.update(dtype=out_dtype)

        if out_dtype.type is np.datetime64:
            if "format" not in kwargs:
                if len(self) > 0:
                    # infer on host from the first not na element
                    fmt = datetime.infer_format(self[self.notna()][0])
                    kwargs.update(format=fmt)

            # Check for None strings
            if len(self) > 0 and self.binary_operator("eq", "None").any():
                raise ValueError("Could not convert `None` value to datetime")

            boolean_match = self.binary_operator("eq", "NaT")
        elif out_dtype.kind in {"i", "u"}:
            if not cpp_is_integer(self).all():
                raise ValueError(
                    "Could not convert strings to integer \
                        type due to presence of non-integer values."
                )
        elif out_dtype.kind == "f":
            if not cpp_is_float(self).all():
                raise ValueError(
                    "Could not convert strings to float \
                        type due to presence of non-floating values."
                )

        result_col = _str_to_numeric_typecast_functions[out_dtype](
            self, **kwargs
        )
        if (out_dtype.type is np.datetime64) and boolean_match.any():
            result_col[boolean_match] = None
        return result_col

    def as_datetime_column(self, dtype, **kwargs):
        return self.as_numerical_column(dtype, **kwargs)

    def as_string_column(self, dtype, **kwargs):
        return self

    def to_arrow(self):
        if len(self) == 0:
            sbuf = np.empty(0, dtype="int8")
            obuf = np.empty(0, dtype="int32")
            nbuf = None
        else:
            sbuf = self.children[1].data.to_host_array().view("int8")
            obuf = self.children[0].data.to_host_array().view("int32")
            nbuf = None
            if self.null_count > 0:
                nbuf = self.mask.to_host_array().view("int8")
                nbuf = pa.py_buffer(nbuf)

        sbuf = pa.py_buffer(sbuf)
        obuf = pa.py_buffer(obuf)

        if self.null_count == len(self):
            return pa.NullArray.from_buffers(
                pa.null(), len(self), [pa.py_buffer((b""))], self.null_count
            )
        else:
            return pa.StringArray.from_buffers(
                len(self), obuf, sbuf, nbuf, self.null_count
            )

    def to_pandas(self, index=None):
        pd_series = self.to_arrow().to_pandas()
        if index is not None:
            pd_series.index = index
        return pd_series

    def to_array(self, fillna=None):
        """Get a dense numpy array for the data.

        Notes
        -----

        if ``fillna`` is ``None``, null values are skipped.  Therefore, the
        output size could be smaller.

        Raises
        ------
        ``NotImplementedError`` if there are nulls
        """
        if fillna is not None:
            warnings.warn("fillna parameter not supported for string arrays")

        return self.to_arrow().to_pandas().values

    def __array__(self, dtype=None):
        raise TypeError(
            "Implicit conversion to a host NumPy array via __array__ is not allowed, \
            Conversion to GPU array in strings is not yet supported.\nTo \
            explicitly construct a host array, consider using .to_array()"
        )

    def __arrow_array__(self, type=None):
        raise TypeError(
            "Implicit conversion to a host PyArrow Array via __arrow_array__ "
            "is not allowed, To explicitly construct a PyArrow Array, "
            "consider using .to_arrow()"
        )

    def serialize(self):
        header = {"null_count": self.null_count}
        header["type-serialized"] = pickle.dumps(type(self))
        frames = []
        sub_headers = []

        for item in self.children:
            sheader, sframes = item.serialize()
            sub_headers.append(sheader)
            frames.extend(sframes)

        if self.null_count > 0:
            frames.append(self.mask)

        header["subheaders"] = sub_headers
        header["frame_count"] = len(frames)
        return header, frames

    @classmethod
    def deserialize(cls, header, frames):
        # Deserialize the mask, value, and offset frames
        buffers = [Buffer(each_frame) for each_frame in frames]

        if header["null_count"] > 0:
            nbuf = buffers[2]
        else:
            nbuf = None

        children = []
        for h, b in zip(header["subheaders"], buffers[:2]):
            column_type = pickle.loads(h["type-serialized"])
            children.append(column_type.deserialize(h, [b]))

        col = column.build_column(
            data=None, dtype="str", mask=nbuf, children=tuple(children)
        )
        return col

    def can_cast_safely(self, to_dtype):
        to_dtype = np.dtype(to_dtype)

        if self.dtype == to_dtype:
            return True
        elif to_dtype.kind in {"i", "u"} and not cpp_is_integer(self).all():
            return False
        elif to_dtype.kind == "f" and not cpp_is_float(self).all():
            return False
        else:
            return True

    def find_and_replace(self, to_replace, replacement, all_nan):
        """
        Return col with *to_replace* replaced with *value*
        """
        to_replace = column.as_column(to_replace, dtype=self.dtype)
        replacement = column.as_column(replacement, dtype=self.dtype)
        return libcudf.replace.replace(self, to_replace, replacement)

    def fillna(self, fill_value):
        if not is_scalar(fill_value):
            fill_value = column.as_column(fill_value, dtype=self.dtype)
        return libcudf.replace.replace_nulls(self, fill_value, dtype="object")

    def _find_first_and_last(self, value):
        found_indices = self.str().contains(f"^{value}$")
        found_indices = libcudf.unary.cast(found_indices, dtype=np.int32)
        first = column.as_column(found_indices).find_first_value(1)
        last = column.as_column(found_indices).find_last_value(1)
        return first, last

    def find_first_value(self, value, closest=False):
        return self._find_first_and_last(value)[0]

    def find_last_value(self, value, closest=False):
        return self._find_first_and_last(value)[1]

    def normalize_binop_value(self, other):
        if isinstance(other, column.Column):
            return other.astype(self.dtype)
        elif isinstance(other, str) or other is None:
            col = utils.scalar_broadcast_to(
                other, size=len(self), dtype="object"
            )
            return col
        else:
            raise TypeError("cannot broadcast {}".format(type(other)))

    def default_na_value(self):
        return None

    def binary_operator(self, op, rhs, reflect=False):
        lhs = self
        if reflect:
            lhs, rhs = rhs, lhs
        if isinstance(rhs, StringColumn) and op == "add":
            return lhs.str().cat(others=rhs)
        elif op in ("eq", "ne", "gt", "lt", "ge", "le"):
            return _string_column_binop(self, rhs, op=op, out_dtype="bool")
        else:
            msg = "{!r} operator not supported between {} and {}"
            raise TypeError(msg.format(op, type(self), type(rhs)))

    @property
    def is_unique(self):
        return len(self.unique()) == len(self)

    @property
    def __cuda_array_interface__(self):
        raise NotImplementedError(
            "Strings are not yet supported via `__cuda_array_interface__`"
        )

    def _mimic_inplace(self, other_col, inplace=False):
        out = super()._mimic_inplace(other_col, inplace=inplace)
        return out

    @copy_docstring(column.ColumnBase.view)
    def view(self, dtype):
        if self.null_count > 0:
            raise ValueError(
                "Can not produce a view of a string column with nulls"
            )
        dtype = np.dtype(dtype)
        str_byte_offset = self.base_children[0][self.offset]
        str_end_byte_offset = self.base_children[0][self.offset + self.size]
        char_dtype_size = self.base_children[1].dtype.itemsize

        n_bytes_to_view = (
            str_end_byte_offset - str_byte_offset
        ) * char_dtype_size

        to_view = column.build_column(
            self.base_children[1].data,
            dtype=self.base_children[1].dtype,
            offset=str_byte_offset,
            size=n_bytes_to_view,
        )

        return to_view.view(dtype)


@annotate("BINARY_OP", color="orange", domain="cudf_python")
def _string_column_binop(lhs, rhs, op, out_dtype):
    out = libcudf.binaryop.binaryop(lhs=lhs, rhs=rhs, op=op, dtype=out_dtype)
    return out


def _get_cols_list(others):

    if (
        can_convert_to_column(others)
        and len(others) > 0
        and (
            can_convert_to_column(
                others.iloc[0]
                if isinstance(others, cudf.Series)
                else others[0]
            )
        )
    ):
        """
        If others is a list-like object (in our case lists & tuples)
        just another Series/Index, great go ahead with concatenation.
        """
        cols_list = [column.as_column(frame, dtype="str") for frame in others]
        return cols_list
    elif others is not None:
        return [column.as_column(others, dtype="str")]
    else:
        raise TypeError(
            "others must be Series, Index, DataFrame, np.ndarrary "
            "or list-like (either containing only strings or "
            "containing only objects of type Series/Index/"
            "np.ndarray[1-dim])"
        )<|MERGE_RESOLUTION|>--- conflicted
+++ resolved
@@ -19,15 +19,12 @@
     ngrams_tokenize as cpp_ngrams_tokenize,
 )
 from cudf._lib.nvtext.normalize import normalize_spaces as cpp_normalize_spaces
-<<<<<<< HEAD
 from cudf._lib.nvtext.replace import (
     filter_tokens as cpp_filter_tokens,
     replace_tokens as cpp_replace_tokens,
-=======
-from cudf._lib.nvtext.replace import replace_tokens as cpp_replace_tokens
+)
 from cudf._lib.nvtext.subword_tokenize import (
     subword_tokenize as cpp_subword_tokenize,
->>>>>>> ab1cb1fc
 )
 from cudf._lib.nvtext.tokenize import (
     character_tokenize as cpp_character_tokenize,
@@ -3936,7 +3933,6 @@
             **kwargs,
         )
 
-<<<<<<< HEAD
     def filter_tokens(
         self, min_token_length, replacement=None, delimiter=None, **kwargs
     ):
@@ -3962,7 +3958,50 @@
         Returns
         -------
         Series or Index of object.
-=======
+
+        Examples
+        --------
+        >>> import cudf
+        >>> sr = cudf.Series(["this is me", "theme music", ""])
+        >>> sr.str.filter_tokens(3, replacement="_")
+        0       this _ _
+        1    theme music
+        2
+        dtype: object
+        >>> sr = cudf.Series(["this;is;me", "theme;music", ""])
+        >>> sr.str.filter_tokens(5,None,";")
+        0             ;;
+        1    theme;music
+        2
+        dtype: object
+        """
+
+        if replacement is None:
+            replacement = ""
+        elif not is_scalar(replacement):
+            raise TypeError(
+                f"Type of replacement should be a string,"
+                f" found {type(replacement)}"
+            )
+
+        if delimiter is None:
+            delimiter = ""
+        elif not is_scalar(delimiter):
+            raise TypeError(
+                f"Type of delimiter should be a string,"
+                f" found {type(delimiter)}"
+            )
+
+        return self._return_or_inplace(
+            cpp_filter_tokens(
+                self._column,
+                min_token_length,
+                as_scalar(replacement, dtype="str"),
+                as_scalar(delimiter, dtype="str"),
+            ),
+            **kwargs,
+        )
+
     def subword_tokenize(
         self,
         hash_file,
@@ -4024,51 +4063,10 @@
             Each row contains the index id of the original string and the
             first and last index of the token-ids that are non-padded and
             non-overlapping.
->>>>>>> ab1cb1fc
-
-        Examples
-        --------
-        >>> import cudf
-<<<<<<< HEAD
-        >>> sr = cudf.Series(["this is me", "theme music", ""])
-        >>> sr.str.filter_tokens(3, replacement="_")
-        0       this _ _
-        1    theme music
-        2
-        dtype: object
-        >>> sr = cudf.Series(["this;is;me", "theme;music", ""])
-        >>> sr.str.filter_tokens(5,None,";")
-        0             ;;
-        1    theme;music
-        2
-        dtype: object
-        """
-
-        if replacement is None:
-            replacement = ""
-        elif not is_scalar(replacement):
-            raise TypeError(
-                f"Type of replacement should be a string,"
-                f" found {type(replacement)}"
-            )
-
-        if delimiter is None:
-            delimiter = ""
-        elif not is_scalar(delimiter):
-            raise TypeError(
-                f"Type of delimiter should be a string,"
-                f" found {type(delimiter)}"
-            )
-
-        return self._return_or_inplace(
-            cpp_filter_tokens(
-                self._column,
-                min_token_length,
-                as_scalar(replacement, dtype="str"),
-                as_scalar(delimiter, dtype="str"),
-            ),
-            **kwargs,
-=======
+
+        Examples
+        --------
+        >>> import cudf
         >>> ser = cudf.Series(['this is the', 'best book'])
         >>> tokens, masks, metadata =
                ser.str.subword_tokenize("bert_hash_table.txt")
@@ -4088,7 +4086,6 @@
             cupy.asarray(tokens),
             cupy.asarray(masks),
             cupy.asarray(metadata),
->>>>>>> ab1cb1fc
         )
 
 
