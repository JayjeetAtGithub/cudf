#=============================================================================
# Copyright 2018 BlazingDB, Inc.
#     Copyright 2018 Percy Camilo Triveño Aucahuasi <percy@blazingdb.com>
#
# Licensed under the Apache License, Version 2.0 (the "License");
# you may not use this file except in compliance with the License.
# You may obtain a copy of the License at
#
#     http://www.apache.org/licenses/LICENSE-2.0
#
# Unless required by applicable law or agreed to in writing, software
# distributed under the License is distributed on an "AS IS" BASIS,
# WITHOUT WARRANTIES OR CONDITIONS OF ANY KIND, either express or implied.
# See the License for the specific language governing permissions and
# limitations under the License.
#=============================================================================

# Usage:
#    $ mkdir build       # create directory for out-of-source build
#    $ cd build          # enter the build directory
#    $ cmake ..          # configure build system
#    $ make              # make libgdf
#    $ make pytest       # trigger test

PROJECT(libgdf)

cmake_minimum_required(VERSION 2.8)  # not sure about version required

set(CMAKE_CXX_STANDARD 11)
message(STATUS "Using C++ standard: c++${CMAKE_CXX_STANDARD}")

set(CMAKE_MODULE_PATH "${CMAKE_CURRENT_SOURCE_DIR}/cmake/Modules/" ${CMAKE_MODULE_PATH})
message(STATUS "CMAKE_MODULE_PATH:" "${CMAKE_MODULE_PATH}")

# Include CMake modules
include(FeatureSummary)
include(CheckIncludeFiles)
include(CheckLibraryExists)
include(CTest)

# Include custom modules (see cmake directory)
include(ConfigureGoogleTest)
include(ConfigureArrow)

find_package(CUDA)
set_package_properties(
    CUDA PROPERTIES TYPE REQUIRED
    PURPOSE "NVIDIA CUDA® parallel computing platform and programming model."
    URL "https://developer.nvidia.com/cuda-zone"
)

if(CUDA_FOUND)
    message(STATUS "CUDA ${CUDA_VERSION} found in ${CUDA_TOOLKIT_ROOT_DIR}")

    set(CUDA_NVCC_FLAGS ${CUDA_NVCC_FLAGS};-std=c++11;--expt-extended-lambda)
    message(STATUS "CUDA_NVCC_FLAGS: ${CUDA_NVCC_FLAGS}")
else()
    message(FATAL_ERROR "CUDA not found, please check your settings.")
endif()

# Locate the Apache Arrow package (Requires that you use ConfigureArrow module)
message(STATUS "ARROW_ROOT: " ${ARROW_ROOT})
find_package(Arrow REQUIRED)
set_package_properties(Arrow PROPERTIES TYPE REQUIRED
    PURPOSE "Apache Arrow is a cross-language development platform for in-memory data."
    URL "https://github.com/apache/arrow")

if (ARROW_FOUND)
    message(STATUS "Apache Arrow found in ${ARROW_ROOT}")
else()
    message(FATAL_ERROR "Apache Arrow not found, please check your settings.")
endif()

include_directories(
    "${CMAKE_CURRENT_SOURCE_DIR}/include"
    "${CMAKE_CURRENT_SOURCE_DIR}/thirdparty/cub"
    "${CMAKE_CURRENT_SOURCE_DIR}/thirdparty/moderngpu/src"
    "${CUDA_INCLUDE_DIRS}"
    "${ARROW_INCLUDEDIR}"
)

cuda_add_library(gdf SHARED
    src/binaryops.cu
    src/column.cpp
    src/errorhandling.cpp
    src/unaryops.cu
    src/ipc.cu
    src/reductions.cu
    src/sorting.cu
    src/joining.cu
    src/scan.cu
    src/segmented_sorting.cu
<<<<<<< HEAD
    src/filterops.cu
    src/bitmaskops.cu
	src/streamcompactionops.cu
    src/datetimeops.cu
    src/sqls_ops.cu
	src/hashops.cu
	#src/windowedops.cu
)
if (NOT arrow)
    set(ARROW_ROOT ${CMAKE_CURRENT_SOURCE_DIR}/thirdparty/arrow/cpp)
    add_library(arrow STATIC IMPORTED)
    set_target_properties(arrow PROPERTIES
        IMPORTED_LOCATION ${ARROW_ROOT}/build/latest/libarrow.a
        INTERFACE_INCLUDE_DIRECTORIES ${ARROW_ROOT}/src)
endif()
=======
    src/datetimeops.cu)
>>>>>>> 544c3526

target_link_libraries(gdf arrow)

# Command to symlink files into the build directory
add_custom_command(  # link the include directory
    OUTPUT include
    COMMAND ${CMAKE_COMMAND} -E create_symlink ${CMAKE_CURRENT_SOURCE_DIR}/include include
    DEPENDS ${CMAKE_CURRENT_SOURCE_DIR}/include)

add_custom_command(  # link the python directory
    OUTPUT libgdf_cffi setup.py tests
    COMMAND ${CMAKE_COMMAND} -E create_symlink ${CMAKE_CURRENT_SOURCE_DIR}/python/libgdf_cffi libgdf_cffi
    COMMAND ${CMAKE_COMMAND} -E create_symlink ${CMAKE_CURRENT_SOURCE_DIR}/python/tests tests
    COMMAND ${CMAKE_COMMAND} -E create_symlink ${CMAKE_CURRENT_SOURCE_DIR}/python/setup.py setup.py)

add_custom_command(  # trigger cffi to build the wrapper
    OUTPUT libgdf_cffi/libgdf_cffi.py
    COMMAND python setup.py build_ext --inplace
    DEPENDS setup.py libgdf_cffi include)

add_custom_target(   # target to link the python files and trigger cffi
    copy_python
    DEPENDS libgdf_cffi/libgdf_cffi.py)

# The test target
add_custom_target(pytest DEPENDS copy_python)
add_custom_command(TARGET pytest POST_BUILD COMMAND py.test -v)

# The install target
install(TARGETS gdf LIBRARY DESTINATION lib)
install(DIRECTORY include/gdf DESTINATION include)

<<<<<<< HEAD
=======
# Configure the C++ tests
>>>>>>> 544c3526
find_package(GTest QUIET)
set_package_properties(GTest PROPERTIES TYPE OPTIONAL
    PURPOSE "Google C++ Testing Framework (Google Test)."
    URL "https://github.com/google/googletest")

if(GTEST_FOUND)
    message(STATUS "Google C++ Testing Framework (Google Test) found in ${GTEST_ROOT}")
    include_directories(${GTEST_INCLUDE_DIRS})
    add_subdirectory(tests)
else()
    message(AUTHOR_WARNING "Google C++ Testing Framework (Google Test) not found: automated tests are disabled.")
endif()

# Print the project summary
feature_summary(WHAT ALL INCLUDE_QUIET_PACKAGES FATAL_ON_MISSING_REQUIRED_PACKAGES)<|MERGE_RESOLUTION|>--- conflicted
+++ resolved
@@ -90,7 +90,6 @@
     src/joining.cu
     src/scan.cu
     src/segmented_sorting.cu
-<<<<<<< HEAD
     src/filterops.cu
     src/bitmaskops.cu
 	src/streamcompactionops.cu
@@ -99,16 +98,6 @@
 	src/hashops.cu
 	#src/windowedops.cu
 )
-if (NOT arrow)
-    set(ARROW_ROOT ${CMAKE_CURRENT_SOURCE_DIR}/thirdparty/arrow/cpp)
-    add_library(arrow STATIC IMPORTED)
-    set_target_properties(arrow PROPERTIES
-        IMPORTED_LOCATION ${ARROW_ROOT}/build/latest/libarrow.a
-        INTERFACE_INCLUDE_DIRECTORIES ${ARROW_ROOT}/src)
-endif()
-=======
-    src/datetimeops.cu)
->>>>>>> 544c3526
 
 target_link_libraries(gdf arrow)
 
@@ -141,10 +130,7 @@
 install(TARGETS gdf LIBRARY DESTINATION lib)
 install(DIRECTORY include/gdf DESTINATION include)
 
-<<<<<<< HEAD
-=======
 # Configure the C++ tests
->>>>>>> 544c3526
 find_package(GTest QUIET)
 set_package_properties(GTest PROPERTIES TYPE OPTIONAL
     PURPOSE "Google C++ Testing Framework (Google Test)."
