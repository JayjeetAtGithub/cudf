/*
 *
 *  Copyright (c) 2019, NVIDIA CORPORATION.
 *
 *  Licensed under the Apache License, Version 2.0 (the "License");
 *  you may not use this file except in compliance with the License.
 *  You may obtain a copy of the License at
 *
 *      http://www.apache.org/licenses/LICENSE-2.0
 *
 *  Unless required by applicable law or agreed to in writing, software
 *  distributed under the License is distributed on an "AS IS" BASIS,
 *  WITHOUT WARRANTIES OR CONDITIONS OF ANY KIND, either express or implied.
 *  See the License for the specific language governing permissions and
 *  limitations under the License.
 *
 */

package ai.rapids.cudf;

import java.io.File;
import java.util.*;

/**
 * Class to represent a collection of ColumnVectors and operations that can be performed on them
 * collectively.
 * The refcount on the columns will be increased once they are passed in
 */
public final class Table implements AutoCloseable {
  static {
    NativeDepsLoader.loadNativeDeps();
  }

  private final long rows;
  private long nativeHandle;
  private ColumnVector[] columns;
  // This is an estimate of how compressed data is when guessing the output size of data
  // For ORC and Parquet this is relatively conservative. We might want a different
  // one for text based formats.
  private static final long COMPRESSION_RATIO_ESTIMATE = 10;

  /**
   * Table class makes a copy of the array of {@link ColumnVector}s passed to it. The class
   * will decrease the refcount
   * on itself and all its contents when closed and free resources if refcount is zero
   * @param columns - Array of ColumnVectors
   */
  public Table(ColumnVector... columns) {
    assert columns != null : "ColumnVectors can't be null";
    rows = columns.length > 0 ? columns[0].getRowCount() : 0;

    for (ColumnVector columnVector : columns) {
      assert (null != columnVector) : "ColumnVectors can't be null";
      assert (rows == columnVector.getRowCount()) : "All columns should have the same number of " +
          "rows " + columnVector.getType();
    }

    // Since Arrays are mutable objects make a copy
    this.columns = new ColumnVector[columns.length];
    long[] cudfColumnPointers = new long[columns.length];
    for (int i = 0; i < columns.length; i++) {
      this.columns[i] = columns[i];
      columns[i].incRefCount();
      cudfColumnPointers[i] = columns[i].getNativeCudfColumnAddress();
    }

    nativeHandle = createCudfTable(cudfColumnPointers);
  }

  private Table(long[] cudfColumns) {
    assert cudfColumns != null : "CudfColumns can't be null";
    this.columns = new ColumnVector[cudfColumns.length];
    try {
      for (int i = 0; i < cudfColumns.length; i++) {
        this.columns[i] = new ColumnVector(cudfColumns[i]);
      }
      nativeHandle = createCudfTable(cudfColumns);
      this.rows = columns[0].getRowCount();
    } catch (Throwable t) {
      for (int i = 0; i < cudfColumns.length; i++) {
        if (this.columns[i] != null) {
          this.columns[i].close();
        } else {
          ColumnVector.freeCudfColumn(cudfColumns[i], true);
        }
      }
      throw t;
    }
  }

  /**
   * Provides a faster way to get access to the columns. Only to be used internally, and it should
   * never be modified in anyway.
   */
  ColumnVector[] getColumns() {
    return columns;
  }

  /**
   * Return the {@link ColumnVector} at the specified index. If you want to keep a reference to
   * the column around past the life time of the table, you will need to increment the reference
   * count on the column yourself.
   */
  public ColumnVector getColumn(int index) {
    assert index < columns.length;
    return columns[index];
  }

  public final long getRowCount() {
    return rows;
  }

  public final int getNumberOfColumns() {
    return columns.length;
  }

  @Override
  public void close() {
    if (nativeHandle != 0) {
      freeCudfTable(nativeHandle);
      nativeHandle = 0;
    }
    if (columns != null) {
      for (int i = 0; i < columns.length; i++) {
        columns[i].close();
        columns[i] = null;
      }
      columns = null;
    }
  }

  @Override
  public String toString() {
    return "Table{" +
        "columns=" + Arrays.toString(columns) +
        ", cudfTable=" + nativeHandle +
        ", rows=" + rows +
        '}';
  }

  /**
   * Returns the Device memory buffer size.
   */
  public long getDeviceMemorySize() {
    long total = 0;
    for (ColumnVector cv: columns) {
      total += cv.getDeviceMemorySize();
    }
    return total;
  }

  /////////////////////////////////////////////////////////////////////////////
  // NATIVE APIs
  /////////////////////////////////////////////////////////////////////////////

  private static native long[] gdfPartition(long inputTable,
                                            int[] columnsToHash,
                                            int cudfHashFunction,
                                            int numberOfPartitions,
                                            int[] outputOffsets) throws CudfException;

  private static native long createCudfTable(long[] cudfColumnPointers) throws CudfException;

  private static native void freeCudfTable(long handle) throws CudfException;

  private static native long[] gdfReadJSON(String filePath, long bufferAddress, long bufferLength, long startRange, long rangeLength, String[] filterColumnNames, String[] columnNames, String[] typesAsStrings) throws CudfException;

  private static native long gdfBound(long inputTable, long valueTable,
    boolean[] descFlags, boolean areNullsSmallest, boolean isUpperBound) throws CudfException;

  private static native void gdfWriteORC(int compressionType, String outputFileName, long buffer, long bufferLength, long tableToWrite) throws CudfException;

  /**
   * Ugly long function to read CSV.  This is a long function to avoid the overhead of reaching
   * into a java
   * object to try and pull out all of the options.  If this becomes unwieldy we can change it.
   * @param columnNames       names of all of the columns, even the ones filtered out
   * @param dTypes            types of all of the columns as strings.  Why strings? who knows.
   * @param filterColumnNames name of the columns to read, or an empty array if we want to read
   *                          all of them
   * @param filePath          the path of the file to read, or null if no path should be read.
   * @param address           the address of the buffer to read from or 0 if we should not.
   * @param length            the length of the buffer to read from.
   * @param headerRow         the 0 based index row of the header can be -1
   * @param delim             character deliminator (must be ASCII).
   * @param quote             character quote (must be ASCII).
   * @param comment           character that starts a comment line (must be ASCII) use '\0'
   * @param nullValues        values that should be treated as nulls
   * @param trueValues        values that should be treated as boolean true
   * @param falseValues       values that should be treated as boolean false
   */
  private static native long[] gdfReadCSV(String[] columnNames, String[] dTypes,
                                          String[] filterColumnNames,
                                          String filePath, long address, long length,
                                          int headerRow, byte delim, byte quote,
                                          byte comment, String[] nullValues,
                                          String[] trueValues, String[] falseValues) throws CudfException;

  /**
   * Read in Parquet formatted data.
   * @param filterColumnNames name of the columns to read, or an empty array if we want to read
   *                          all of them
   * @param filePath          the path of the file to read, or null if no path should be read.
   * @param address           the address of the buffer to read from or 0 if we should not.
   * @param length            the length of the buffer to read from.
   * @param timeUnit          return type of TimeStamp in units
   */
  private static native long[] gdfReadParquet(String[] filterColumnNames, String filePath,
                                              long address, long length, int timeUnit) throws CudfException;

  /**
   * Read in ORC formatted data.
   * @param filterColumnNames name of the columns to read, or an empty array if we want to read
   *                          all of them
   * @param filePath          the path of the file to read, or null if no path should be read.
   * @param address           the address of the buffer to read from or 0 for no buffer.
   * @param length            the length of the buffer to read from.
   * @param usingNumPyTypes   whether the parser should implicitly promote DATE32 and TIMESTAMP
   *                          columns to DATE64 for compatibility with NumPy.
   * @param timeUnit          return type of TimeStamp in units
   */
  private static native long[] gdfReadORC(String[] filterColumnNames,
                                          String filePath, long address, long length,
                                          boolean usingNumPyTypes, int timeUnit) throws CudfException;

  private static native long[] gdfGroupByAggregate(long inputTable, int[] keyIndices, int[] aggColumnsIndices,
                                                   int[] aggTypes, boolean ignoreNullKeys) throws CudfException;

  private static native long[] gdfOrderBy(long inputTable, long[] sortKeys, boolean[] isDescending,
                                          boolean areNullsSmallest) throws CudfException;

  private static native long[] gdfLeftJoin(long leftTable, int[] leftJoinCols, long rightTable,
                                           int[] rightJoinCols) throws CudfException;

  private static native long[] gdfInnerJoin(long leftTable, int[] leftJoinCols, long rightTable,
                                            int[] rightJoinCols) throws CudfException;

  private static native long[] concatenate(long[] cudfTablePointers) throws CudfException;

  private static native long[] gdfFilter(long input, long mask);

  /////////////////////////////////////////////////////////////////////////////
  // TABLE CREATION APIs
  /////////////////////////////////////////////////////////////////////////////

  /**
   * Read a JSON file
   * This method interprets each line as a complete json object and accepts json in two formats
   * If the following format is passed, the column names will be inferred as 0, 1, 2,...
   *  "[1, 1.2, \"hello\"]\n
   *   [3, 2.3, \"string\"]\n
   *   [2, 23.2, \"str\"]\n"
   *
   * If the following format is passed, the column names will be assigned as col1, col2, col3,...
   *  "{\"col1\": 1, \"col2\": 1.1, \"col3\": \"a\"}\n
   *   {\"col1\": 3, \"col2\": 4.2, \"col3\": \"hello\"}\n
   *   {\"col1\": 7, \"col2\": 1.3, \"col3\": \"seven\u24E1\u25B6\"}"
   *
   * @param path local path to the json file
   * @return the file parsed as a table on the GPU.
   */
  public static Table readJSON(File path) {
    return readJSON(JSONOptions.DEFAULT, path);
  }

  /**
   * Read a JSON file
   * This method interprets each line as a complete json object and accepts json in two formats
   * If the following format is passed, the column names will be inferred as 0, 1, 2,...
   *  "[1, 1.2, \"hello\"]\n
   *   [3, 2.3, \"string\"]\n
   *   [2, 23.2, \"str\"]\n"
   *
   * If the following format is passed, the column names will be assigned as col1, col2, col3,...
   *  "{\"col1\": 1, \"col2\": 1.1, \"col3\": \"a\"}\n
   *   {\"col1\": 3, \"col2\": 4.2, \"col3\": \"hello\"}\n
   *   {\"col1\": 7, \"col2\": 1.3, \"col3\": \"seven\u24E1\u25B6\"}"
   *
   * @param opts JSONOptions to use to parse the file, currently only offset and size is supported
   * @param path local path to the json file
   * @return the file parsed as a table on the GPU.
   */
  public static Table readJSON(JSONOptions opts, File path) {
    return readJSON(Schema.INFERRED, opts, path);
  }

  /**
   * Read a JSON file
   * This method interprets each line as a complete json object and accepts json in two formats
   * If the following format is passed, the column names will be inferred as 0, 1, 2,...
   *  "[1, 1.2, \"hello\"]\n
   *   [3, 2.3, \"string\"]\n
   *   [2, 23.2, \"str\"]\n"
   *
   * If the following format is passed, the column names will be assigned as col1, col2, col3,...
   *  "{\"col1\": 1, \"col2\": 1.1, \"col3\": \"a\"}\n
   *   {\"col1\": 3, \"col2\": 4.2, \"col3\": \"hello\"}\n
   *   {\"col1\": 7, \"col2\": 1.3, \"col3\": \"seven\u24E1\u25B6\"}"
   *
   * @param schema Schema containing the data types to use for the returned table
   * @param path local path to the json file
   * @return the file parsed as a table on the GPU.
   */
  public static Table readJSON(Schema schema, File path) {
    return readJSON(schema, JSONOptions.DEFAULT, path);
  }

  /**
   * Read a JSON file
   * This method interprets each line as a complete json object and accepts json in two formats
   * If the following format is passed, the column names will be inferred as 0, 1, 2,...
   *  "[1, 1.2, \"hello\"]\n
   *   [3, 2.3, \"string\"]\n
   *   [2, 23.2, \"str\"]\n"
   *
   * If the following format is passed, the column names will be assigned as col1, col2, col3,...
   *  "{\"col1\": 1, \"col2\": 1.1, \"col3\": \"a\"}\n
   *   {\"col1\": 3, \"col2\": 4.2, \"col3\": \"hello\"}\n
   *   {\"col1\": 7, \"col2\": 1.3, \"col3\": \"seven\u24E1\u25B6\"}"
   *
   * @param schema Schema containing the data types to use for the returned table
   * @param opts JSONOptions to use to parse the file, currently only offset and size is supported
   * @param path local path to the json file
   * @return the file parsed as a table on the GPU.
   */
  public static Table readJSON(Schema schema, JSONOptions opts, File path) {
    long amount = opts.getSizeGuessOrElse(() -> path.length());
    try (DevicePrediction prediction = new DevicePrediction(amount, "JSON FILE")) {
      return new Table(gdfReadJSON(path.getAbsolutePath(), 0, 0, 0, 0, opts.getIncludeColumnNames(), schema.getColumnNames(), schema.getTypesAsStrings()));
    }
  }

  /**
   * Read a JSON file
   * This method interprets each line as a complete json object and accepts json in two formats
   * If the following format is passed, the column names will be inferred as 0, 1, 2,...
   *  "[1, 1.2, \"hello\"]\n
   *   [3, 2.3, \"string\"]\n
   *   [2, 23.2, \"str\"]\n"
   *
   * If the following format is passed, the column names will be assigned as col1, col2, col3,...
   *  "{\"col1\": 1, \"col2\": 1.1, \"col3\": \"a\"}\n
   *   {\"col1\": 3, \"col2\": 4.2, \"col3\": \"hello\"}\n
   *   {\"col1\": 7, \"col2\": 1.3, \"col3\": \"seven\u24E1\u25B6\"}"
   *
   * @param buffer json data
   * @return the file parsed as a table on the GPU.
   */
  public static Table readJSON(byte[] buffer) {
    return readJSON(JSONOptions.DEFAULT, buffer);
  }

  /**
   * Read a JSON file
   * This method interprets each line as a complete json object and accepts json in two formats
   * If the following format is passed, the column names will be inferred as 0, 1, 2,...
   *  "[1, 1.2, \"hello\"]\n
   *   [3, 2.3, \"string\"]\n
   *   [2, 23.2, \"str\"]\n"
   *
   * If the following format is passed, the column names will be assigned as col1, col2, col3,...
   *  "{\"col1\": 1, \"col2\": 1.1, \"col3\": \"a\"}\n
   *   {\"col1\": 3, \"col2\": 4.2, \"col3\": \"hello\"}\n
   *   {\"col1\": 7, \"col2\": 1.3, \"col3\": \"seven\u24E1\u25B6\"}"
   *
   * @param schema Schema containing the data types to use for the returned table
   * @param buffer json data
   * @return the file parsed as a table on the GPU.
   */
  public static Table readJSON(Schema schema, byte[] buffer) {
    return readJSON(schema, JSONOptions.DEFAULT, buffer);
  }

  /**
   * Read a JSON file
   * This method interprets each line as a complete json object and accepts json in two formats
   * If the following format is passed, the column names will be inferred as 0, 1, 2,...
   *  "[1, 1.2, \"hello\"]\n
   *   [3, 2.3, \"string\"]\n
   *   [2, 23.2, \"str\"]\n"
   *
   * If the following format is passed, the column names will be assigned as col1, col2, col3,...
   *  "{\"col1\": 1, \"col2\": 1.1, \"col3\": \"a\"}\n
   *   {\"col1\": 3, \"col2\": 4.2, \"col3\": \"hello\"}\n
   *   {\"col1\": 7, \"col2\": 1.3, \"col3\": \"seven\u24E1\u25B6\"}"
   *
   * @param opts JSONOptions to use to parse the file, currently only offset and size is supported
   * @param buffer json data
   * @return the file parsed as a table on the GPU.
   */
  public static Table readJSON(JSONOptions opts, byte[] buffer) {
    return readJSON(Schema.INFERRED, opts, buffer);
  }

  /**
   * Read a JSON file
   * This method interprets each line as a complete json object and accepts json in two formats
   * If the following format is passed, the column names will be inferred as 0, 1, 2,...
   *  "[1, 1.2, \"hello\"]\n
   *   [3, 2.3, \"string\"]\n
   *   [2, 23.2, \"str\"]\n"
   *
   * If the following format is passed, the column names will be assigned as col1, col2, col3,...
   *  "{\"col1\": 1, \"col2\": 1.1, \"col3\": \"a\"}\n
   *   {\"col1\": 3, \"col2\": 4.2, \"col3\": \"hello\"}\n
   *   {\"col1\": 7, \"col2\": 1.3, \"col3\": \"seven\u24E1\u25B6\"}"
   *
   * @param schema Schema containing the data types to use for the returned table
   * @param opts JSONOptions to use to parse the file, currently only offset and size is supported
   * @param buffer json data
   * @return the file parsed as a table on the GPU.
   */
  public static Table readJSON(Schema schema, JSONOptions opts, byte[] buffer) {
    return readJSON(schema, opts, buffer, 0, 0);
  }

  /**
   * Read a JSON file
   * This method interprets each line as a complete json object and accepts json in two formats
   * If the following format is passed, the column names will be inferred as 0, 1, 2,...
   *  "[1, 1.2, \"hello\"]\n
   *   [3, 2.3, \"string\"]\n
   *   [2, 23.2, \"str\"]\n"
   *
   * If the following format is passed, the column names will be assigned as col1, col2, col3,...
   *  "{\"col1\": 1, \"col2\": 1.1, \"col3\": \"a\"}\n
   *   {\"col1\": 3, \"col2\": 4.2, \"col3\": \"hello\"}\n
   *   {\"col1\": 7, \"col2\": 1.3, \"col3\": \"seven\u24E1\u25B6\"}"
   *
   * @param schema Schema containing the data types to use for the returned table
   * @param opts JSONOptions to use to parse the file, currently only offset and size is supported
   * @param buffer json data
   * @param offset start offset to start in buffer
   * @param len size of the buffer to read after offset
   * @return the file parsed as a table on the GPU.
   */
  public static Table readJSON(Schema schema, JSONOptions opts, byte[] buffer, long offset, long len) {
    if (len == 0) {
      len = buffer.length;
    }
    assert len > 0 : "Invalid buffer range size";
    assert len <= buffer.length - offset : "Buffer range size greater than buffer";
    assert offset >= 0 && offset < len : "Buffer offset out of range";
    try (HostMemoryBuffer newBuf = HostMemoryBuffer.allocate(len)) {
      newBuf.setBytes(0, buffer, offset, len);
      // using default ranges but keeping the included column names
      return readJSON(schema, opts, newBuf, 0, 0);
    }
  }

  /**
   * Read a JSON file
   * This method interprets each line as a complete json object and accepts json in two formats
   * If the following format is passed, the column names will be inferred as 0, 1, 2,...
   *  "[1, 1.2, \"hello\"]\n
   *   [3, 2.3, \"string\"]\n
   *   [2, 23.2, \"str\"]\n"
   *
   * If the following format is passed, the column names will be assigned as col1, col2, col3,...
   *  "{\"col1\": 1, \"col2\": 1.1, \"col3\": \"a\"}\n
   *   {\"col1\": 3, \"col2\": 4.2, \"col3\": \"hello\"}\n
   *   {\"col1\": 7, \"col2\": 1.3, \"col3\": \"seven\u24E1\u25B6\"}"
   *
   * @param schema Schema containing the data types to use for the returned table
   * @param buffer json data
   * @param offset start offset to start in buffer
   * @param len size of the buffer to read after offset
   * @return the file parsed as a table on the GPU.
   */
  public static Table readJSON(Schema schema, JSONOptions opts, HostMemoryBuffer buffer, long offset, long len) {
    if (len == 0) {
      len = buffer.length;
    }
    assert len > 0 : "Invalid buffer range size";
    assert len <= buffer.length - offset : "Buffer range size greater than buffer";
    assert offset >= 0 && offset < buffer.length : "Buffer offset out of range";
    long amount = opts.getSizeGuessOrElse(len);
    try (DevicePrediction prediction = new DevicePrediction(amount, "JSON BUFFER")) {
      return new Table(gdfReadJSON(null, buffer.getAddress() + offset, buffer.getLength(), offset, len, opts.getIncludeColumnNames(), schema.getColumnNames(), schema.getTypesAsStrings()));
    }
  }

  /**
   * Read a CSV file using the default CSVOptions.
   * @param schema the schema of the file.  You may use Schema.INFERRED to infer the schema.
   * @param path the local file to read.
   * @return the file parsed as a table on the GPU.
   */
  public static Table readCSV(Schema schema, File path) {
    return readCSV(schema, CSVOptions.DEFAULT, path);
  }

  /**
   * Read a CSV file.
   * @param schema the schema of the file.  You may use Schema.INFERRED to infer the schema.
   * @param opts various CSV parsing options.
   * @param path the local file to read.
   * @return the file parsed as a table on the GPU.
   */
  public static Table readCSV(Schema schema, CSVOptions opts, File path) {
    long amount = opts.getSizeGuessOrElse(() -> path.length());
    try (DevicePrediction prediction = new DevicePrediction(amount, "CSV FILE")) {
      return new Table(
          gdfReadCSV(schema.getColumnNames(), schema.getTypesAsStrings(),
              opts.getIncludeColumnNames(), path.getAbsolutePath(),
              0, 0,
              opts.getHeaderRow(),
              opts.getDelim(),
              opts.getQuote(),
              opts.getComment(),
              opts.getNullValues(),
              opts.getTrueValues(),
              opts.getFalseValues()));
    }
  }

  /**
   * Read CSV formatted data using the default CSVOptions.
   * @param schema the schema of the data. You may use Schema.INFERRED to infer the schema.
   * @param buffer raw UTF8 formatted bytes.
   * @return the data parsed as a table on the GPU.
   */
  public static Table readCSV(Schema schema, byte[] buffer) {
    return readCSV(schema, CSVOptions.DEFAULT, buffer, 0, buffer.length);
  }

  /**
   * Read CSV formatted data.
   * @param schema the schema of the data. You may use Schema.INFERRED to infer the schema.
   * @param opts various CSV parsing options.
   * @param buffer raw UTF8 formatted bytes.
   * @return the data parsed as a table on the GPU.
   */
  public static Table readCSV(Schema schema, CSVOptions opts, byte[] buffer) {
    return readCSV(schema, opts, buffer, 0, buffer.length);
  }

  /**
   * Read CSV formatted data.
   * @param schema the schema of the data. You may use Schema.INFERRED to infer the schema.
   * @param opts various CSV parsing options.
   * @param buffer raw UTF8 formatted bytes.
   * @param offset the starting offset into buffer.
   * @param len the number of bytes to parse.
   * @return the data parsed as a table on the GPU.
   */
  public static Table readCSV(Schema schema, CSVOptions opts, byte[] buffer, long offset,
                              long len) {
    if (len <= 0) {
      len = buffer.length - offset;
    }
    assert len > 0;
    assert len <= buffer.length - offset;
    assert offset >= 0 && offset < buffer.length;
    try (HostMemoryBuffer newBuf = HostMemoryBuffer.allocate(len)) {
      newBuf.setBytes(0, buffer, offset, len);
      return readCSV(schema, opts, newBuf, 0, len);
    }
  }

  /**
   * Read CSV formatted data.
   * @param schema the schema of the data. You may use Schema.INFERRED to infer the schema.
   * @param opts various CSV parsing options.
   * @param buffer raw UTF8 formatted bytes.
   * @param offset the starting offset into buffer.
   * @param len the number of bytes to parse.
   * @return the data parsed as a table on the GPU.
   */
  public static Table readCSV(Schema schema, CSVOptions opts, HostMemoryBuffer buffer,
                              long offset, long len) {
    if (len <= 0) {
      len = buffer.length - offset;
    }
    assert len > 0;
    assert len <= buffer.getLength() - offset;
    assert offset >= 0 && offset < buffer.length;
    long amount = opts.getSizeGuessOrElse(len);
    try (DevicePrediction prediction = new DevicePrediction(amount, "CSV BUFFER")) {
      return new Table(gdfReadCSV(schema.getColumnNames(), schema.getTypesAsStrings(),
          opts.getIncludeColumnNames(), null,
          buffer.getAddress() + offset, len,
          opts.getHeaderRow(),
          opts.getDelim(),
          opts.getQuote(),
          opts.getComment(),
          opts.getNullValues(),
          opts.getTrueValues(),
          opts.getFalseValues()));
    }
  }

  /**
   * Read a Parquet file using the default ParquetOptions.
   * @param path the local file to read.
   * @return the file parsed as a table on the GPU.
   */
  public static Table readParquet(File path) {
    return readParquet(ParquetOptions.DEFAULT, path);
  }

  /**
   * Read a Parquet file.
   * @param opts various parquet parsing options.
   * @param path the local file to read.
   * @return the file parsed as a table on the GPU.
   */
  public static Table readParquet(ParquetOptions opts, File path) {
    long amount = opts.getSizeGuessOrElse(() -> path.length() * COMPRESSION_RATIO_ESTIMATE);
    try (DevicePrediction prediction = new DevicePrediction(amount, "PARQUET FILE")) {
      return new Table(gdfReadParquet(opts.getIncludeColumnNames(),
          path.getAbsolutePath(), 0, 0, opts.timeUnit().getNativeId()));
    }
  }

  /**
   * Read parquet formatted data.
   * @param buffer raw parquet formatted bytes.
   * @return the data parsed as a table on the GPU.
   */
  public static Table readParquet(byte[] buffer) {
    return readParquet(ParquetOptions.DEFAULT, buffer, 0, buffer.length);
  }

  /**
   * Read parquet formatted data.
   * @param opts various parquet parsing options.
   * @param buffer raw parquet formatted bytes.
   * @return the data parsed as a table on the GPU.
   */
  public static Table readParquet(ParquetOptions opts, byte[] buffer) {
    return readParquet(opts, buffer, 0, buffer.length);
  }

  /**
   * Read parquet formatted data.
   * @param opts various parquet parsing options.
   * @param buffer raw parquet formatted bytes.
   * @param offset the starting offset into buffer.
   * @param len the number of bytes to parse.
   * @return the data parsed as a table on the GPU.
   */
  public static Table readParquet(ParquetOptions opts, byte[] buffer, long offset, long len) {
    if (len <= 0) {
      len = buffer.length - offset;
    }
    assert len > 0;
    assert len <= buffer.length - offset;
    assert offset >= 0 && offset < buffer.length;
    try (HostMemoryBuffer newBuf = HostMemoryBuffer.allocate(len)) {
      newBuf.setBytes(0, buffer, offset, len);
      return readParquet(opts, newBuf, 0, len);
    }
  }

  /**
   * Read parquet formatted data.
   * @param opts various parquet parsing options.
   * @param buffer raw parquet formatted bytes.
   * @param offset the starting offset into buffer.
   * @param len the number of bytes to parse.
   * @return the data parsed as a table on the GPU.
   */
  public static Table readParquet(ParquetOptions opts, HostMemoryBuffer buffer,
                                  long offset, long len) {
    if (len <= 0) {
      len = buffer.length - offset;
    }
    assert len > 0;
    assert len <= buffer.getLength() - offset;
    assert offset >= 0 && offset < buffer.length;
    long amount = opts.getSizeGuessOrElse(len * COMPRESSION_RATIO_ESTIMATE);
    try (DevicePrediction prediction = new DevicePrediction(amount, "PARQUET BUFFER")) {
      return new Table(gdfReadParquet(opts.getIncludeColumnNames(),
          null, buffer.getAddress() + offset, len, opts.timeUnit().getNativeId()));
    }
  }

  /**
   * Read a ORC file using the default ORCOptions.
   * @param path the local file to read.
   * @return the file parsed as a table on the GPU.
   */
  public static Table readORC(File path) { return readORC(ORCOptions.DEFAULT, path); }

  /**
   * Read a ORC file.
   * @param opts ORC parsing options.
   * @param path the local file to read.
   * @return the file parsed as a table on the GPU.
   */
  public static Table readORC(ORCOptions opts, File path) {
    long amount = opts.getSizeGuessOrElse(() -> path.length() * COMPRESSION_RATIO_ESTIMATE);
    try (DevicePrediction prediction = new DevicePrediction(amount, "ORC FILE")) {
      return new Table(gdfReadORC(opts.getIncludeColumnNames(),
          path.getAbsolutePath(), 0, 0, opts.usingNumPyTypes(), opts.timeUnit().getNativeId()));
    }
  }

  /**
   * Read ORC formatted data.
   * @param buffer raw ORC formatted bytes.
   * @return the data parsed as a table on the GPU.
   */
  public static Table readORC(byte[] buffer) {
    return readORC(ORCOptions.DEFAULT, buffer, 0, buffer.length);
  }

  /**
   * Read ORC formatted data.
   * @param opts various ORC parsing options.
   * @param buffer raw ORC formatted bytes.
   * @return the data parsed as a table on the GPU.
   */
  public static Table readORC(ORCOptions opts, byte[] buffer) {
    return readORC(opts, buffer, 0, buffer.length);
  }

  /**
   * Read ORC formatted data.
   * @param opts various ORC parsing options.
   * @param buffer raw ORC formatted bytes.
   * @param offset the starting offset into buffer.
   * @param len the number of bytes to parse.
   * @return the data parsed as a table on the GPU.
   */
  public static Table readORC(ORCOptions opts, byte[] buffer, long offset, long len) {
    if (len <= 0) {
      len = buffer.length - offset;
    }
    assert len > 0;
    assert len <= buffer.length - offset;
    assert offset >= 0 && offset < buffer.length;
    try (HostMemoryBuffer newBuf = HostMemoryBuffer.allocate(len)) {
      newBuf.setBytes(0, buffer, offset, len);
      return readORC(opts, newBuf, 0, len);
    }
  }

  /**
   * Read ORC formatted data.
   * @param opts various ORC parsing options.
   * @param buffer raw ORC formatted bytes.
   * @param offset the starting offset into buffer.
   * @param len the number of bytes to parse.
   * @return the data parsed as a table on the GPU.
   */
  public static Table readORC(ORCOptions opts, HostMemoryBuffer buffer,
                              long offset, long len) {
    if (len <= 0) {
      len = buffer.length - offset;
    }
    assert len > 0;
    assert len <= buffer.getLength() - offset;
    assert offset >= 0 && offset < buffer.length;
    long amount = opts.getSizeGuessOrElse(len * COMPRESSION_RATIO_ESTIMATE);
    try (DevicePrediction prediction = new DevicePrediction(amount, "ORC BUFFER")) {
      return new Table(gdfReadORC(opts.getIncludeColumnNames(),
          null, buffer.getAddress() + offset, len, opts.usingNumPyTypes(),
          opts.timeUnit().getNativeId()));
    }
  }

  /**
   * Writes this table to a file on the host
   *
   * @param outputFile - File to write the table to
   */
  public void writeORC(File outputFile) {
    gdfWriteORC(ORCWriterOptions.DEFAULT.getCompressionType().nativeId, outputFile.getAbsolutePath(), 0, 0, this.nativeHandle);
  }

  /**
   * Writes this table to a file on the host
   *
   * @param outputFile - File to write the table to
   */
  public void writeORC(ORCWriterOptions options, File outputFile) {
    gdfWriteORC(options.getCompressionType().nativeId, outputFile.getAbsolutePath(), 0, 0, this.nativeHandle);
  }

  /**
   * Concatenate multiple tables together to form a single table.
   * The schema of each table (i.e.: number of columns and types of each column) must be equal
   * across all tables and will determine the schema of the resulting table.
   */
  public static Table concatenate(Table... tables) {
    if (tables.length < 2) {
      throw new IllegalArgumentException("concatenate requires 2 or more tables");
    }
    long amount = 0;
    int numColumns = tables[0].getNumberOfColumns();
    long[] tableHandles = new long[tables.length];
    for (int i = 0; i < tables.length; ++i) {
      amount += tables[i].getDeviceMemorySize();
      tableHandles[i] = tables[i].nativeHandle;
      assert tables[i].getNumberOfColumns() == numColumns : "all tables must have the same schema";
    }
    try (DevicePrediction prediction = new DevicePrediction(amount, "concat")) {
      return new Table(concatenate(tableHandles));
    }
<<<<<<< HEAD
=======
  }

  /**
   * Given a sorted table return the lower bound.
   * Example:
   *
   *  Single column:
   *      idx            0   1   2   3   4
   *   inputTable  =   { 10, 20, 20, 30, 50 }
   *   valuesTable =   { 20 }
   *   result      =   { 1 }
   *
   *  Multi Column:
   *      idx                0    1    2    3    4
   *   inputTable      = {{  10,  20,  20,  20,  20 },
   *                      { 5.0,  .5,  .5,  .7,  .7 },
   *                      {  90,  77,  78,  61,  61 }}
   *   valuesTable     = {{ 20 },
   *                      { .7 },
   *                      { 61 }}
   *   result          = {  3 }
   * NaNs in column values produce incorrect results.
   * The input table and the values table need to be non-empty (row count > 0)
   * The column data types of the tables' have to match in order.
   * Strings and String categories do not work for this method. If the input table is
   * unsorted the results are wrong. Types of columns can be of mixed data types.
   * @param areNullsSmallest true if nulls are assumed smallest
   * @param valueTable the table of values that need to be inserted
   * @param descFlags indicates the ordering of the column(s), true if descending
   * @return ColumnVector with lower bound indices for all rows in valueTable
   */
  public ColumnVector lowerBound(boolean areNullsSmallest,
      Table valueTable, boolean[] descFlags) {
    assertForBounds(valueTable);
    return new ColumnVector(gdfBound(this.nativeHandle, valueTable.nativeHandle,
      descFlags, areNullsSmallest, false));
  }

  /**
   * Given a sorted table return the upper bound.
   * Example:
   *
   *  Single column:
   *      idx            0   1   2   3   4
   *   inputTable  =   { 10, 20, 20, 30, 50 }
   *   valuesTable =   { 20 }
   *   result      =   { 3 }
   *
   *  Multi Column:
   *      idx                0    1    2    3    4
   *   inputTable      = {{  10,  20,  20,  20,  20 },
   *                      { 5.0,  .5,  .5,  .7,  .7 },
   *                      {  90,  77,  78,  61,  61 }}
   *   valuesTable     = {{ 20 },
   *                      { .7 },
   *                      { 61 }}
   *   result          = {  5 }
   * NaNs in column values produce incorrect results.
   * The input table and the values table need to be non-empty (row count > 0)
   * The column data types of the tables' have to match in order.
   * Strings and String categories do not work for this method. If the input table is
   * unsorted the results are wrong. Types of columns can be of mixed data types.
   * @param areNullsSmallest true if nulls are assumed smallest
   * @param valueTable the table of values that need to be inserted
   * @param descFlags indicates the ordering of the column(s), true if descending
   * @return ColumnVector with upper bound indices for all rows in valueTable
   */
  public ColumnVector upperBound(boolean areNullsSmallest,
      Table valueTable, boolean[] descFlags) {
    assertForBounds(valueTable);
    return new ColumnVector(gdfBound(this.nativeHandle, valueTable.nativeHandle,
      descFlags, areNullsSmallest, true));
  }

  private void assertForBounds(Table valueTable) {
    assert this.getRowCount() != 0 : "Input table cannot be empty";
    assert valueTable.getRowCount() != 0 : "Value table cannot be empty";
    for (ColumnVector column : columns) {
      assert column.getType() != DType.STRING && column.getType() != DType.STRING_CATEGORY :
        "Strings and String categories are not supported";
    }
    for (ColumnVector column : valueTable.columns) {
      assert column.getType() != DType.STRING && column.getType() != DType.STRING_CATEGORY :
          "Strings and String categories are not supported";
    }
    for (int i = 0; i < Math.min(columns.length, valueTable.columns.length); i++) {
      assert valueTable.columns[i].getType() == this.getColumn(i).getType() :
          "Input and values tables' data types do not match";
    }
>>>>>>> fd4ee15e
  }

  /////////////////////////////////////////////////////////////////////////////
  // TABLE MANIPULATION APIs
  /////////////////////////////////////////////////////////////////////////////

  /**
   * Orders the table using the sortkeys returning a new allocated table. The caller is
   * responsible for cleaning up
   * the {@link ColumnVector} returned as part of the output {@link Table}
   * <p>
   * Example usage: orderBy(true, Table.asc(0), Table.desc(3)...);
   * @param areNullsSmallest - represents if nulls are to be considered smaller than non-nulls.
   * @param args             - Suppliers to initialize sortKeys.
   * @return Sorted Table
   */
  public Table orderBy(boolean areNullsSmallest, OrderByArg... args) {
    assert args.length <= columns.length;
    long[] sortKeys = new long[args.length];
    boolean[] isDescending = new boolean[args.length];
    for (int i = 0; i < args.length; i++) {
      int index = args[i].index;
      assert (index >= 0 && index < columns.length) :
          "index is out of range 0 <= " + index + " < " + columns.length;
      isDescending[i] = args[i].isDescending;
      sortKeys[i] = columns[index].getNativeCudfColumnAddress();
    }

    try (DevicePrediction prediction = new DevicePrediction(getDeviceMemorySize(), "orderBy")) {
      return new Table(gdfOrderBy(nativeHandle, sortKeys, isDescending, areNullsSmallest));
    }
  }

  public static OrderByArg asc(final int index) {
    return new OrderByArg(index, false);
  }

  public static OrderByArg desc(final int index) {
    return new OrderByArg(index, true);
  }

  public static Aggregate count(int index) {
    return Aggregate.count(index);
  }

  public static Aggregate max(int index) {
    return Aggregate.max(index);
  }

  public static Aggregate min(int index) {
    return Aggregate.min(index);
  }

  public static Aggregate sum(int index) {
    return Aggregate.sum(index);
  }

  public static Aggregate mean(int index) {
    return Aggregate.mean(index);
  }

  public AggregateOperation groupBy(GroupByOptions groupByOptions, int... indices) {
    return groupByInternal(groupByOptions, indices);
  }

  public AggregateOperation groupBy(int... indices) {
    return groupByInternal(GroupByOptions.builder().withIgnoreNullKeys(false).build(),
        indices);
  }

  private AggregateOperation groupByInternal(GroupByOptions groupByOptions, int[] indices) {
    int[] operationIndicesArray = copyAndValidate(indices);
    return new AggregateOperation(this, groupByOptions, operationIndicesArray);
  }

  public TableOperation onColumns(int... indices) {
    int[] operationIndicesArray = copyAndValidate(indices);
    return new TableOperation(this, operationIndicesArray);
  }

  private int[] copyAndValidate(int[] indices) {
    int[] operationIndicesArray = new int[indices.length];
    for (int i = 0; i < indices.length; i++) {
      operationIndicesArray[i] = indices[i];
      assert operationIndicesArray[i] >= 0 && operationIndicesArray[i] < columns.length :
          "operation index is out of range 0 <= " + operationIndicesArray[i] + " < " + columns.length;
    }
    return operationIndicesArray;
  }

  /**
   * Filters this table using a column of boolean values as a mask, returning a new one.
   * <p>
   * Given a mask column, each element `i` from the input columns
   * is copied to the output columns if the corresponding element `i` in the mask is
   * non-null and `true`. This operation is stable: the input order is preserved.
   * <p>
   * This table and mask columns must have the same number of rows.
   * <p>
   * The output table has size equal to the number of elements in boolean_mask
   * that are both non-null and `true`.
   * <p>
   * If the original table row count is zero, there is no error, and an empty table is returned.
   * @param mask column of type {@link DType#BOOL8} used as a mask to filter
   *             the input column
   * @return table containing copy of all elements of this table passing
   * the filter defined by the boolean mask
   */
  public Table filter(ColumnVector mask) {
    assert mask.getType() == DType.BOOL8 : "Mask column must be of type BOOL8";
    assert getRowCount() == 0 || getRowCount() == mask.getRowCount() : "Mask column has incorrect size";
    for (ColumnVector col : getColumns()){
      assert col.getType() != DType.STRING : "STRING type must be converted to a STRING_CATEGORY for filter";
    }
    try (DevicePrediction prediction = new DevicePrediction(getDeviceMemorySize(), "filter")) {
      return new Table(gdfFilter(nativeHandle, mask.getNativeCudfColumnAddress()));
    }
  }

  /////////////////////////////////////////////////////////////////////////////
  // HELPER CLASSES
  /////////////////////////////////////////////////////////////////////////////

  public static final class OrderByArg {
    final int index;
    final boolean isDescending;

    OrderByArg(int index, boolean isDescending) {
      this.index = index;
      this.isDescending = isDescending;
    }
  }

  /**
   * class to encapsulate indices and table
   */
  private final static class Operation {
    final int[] indices;
    final Table table;

    Operation(Table table, int... indices) {
      this.indices = indices;
      this.table = table;
    }
  }

  /**
   * Keeps track of a gdf_column* and operator ids
   */
  private static final class ColumnOp {
    private final long colNativeId;
    private final int opNativeId;

    ColumnOp(long column, int opNativeId){
      this.colNativeId = column;
      this.opNativeId = opNativeId;
    }

    @Override
    public boolean equals(Object other) {
      if (other instanceof ColumnOp){
        ColumnOp otherCop = (ColumnOp) other;
        return otherCop.colNativeId == colNativeId &&
            otherCop.opNativeId == opNativeId;
      }
      return false;
    }

    @Override
    public int hashCode() {
      return Objects.hash(colNativeId, opNativeId);
    }
  }

  /**
   * Class representing aggregate operations
   */
  public static final class AggregateOperation {

    private final Operation operation;
    private final GroupByOptions groupByOptions;

    AggregateOperation(final Table table, GroupByOptions groupByOptions, final int... indices) {
      operation = new Operation(table, indices);
      this.groupByOptions = groupByOptions;
    }

    /**
     * Aggregates the group of columns represented by indices
     * Usage:
     *      aggregate(count(), max(2),...);
     *      example:
     *        input : 1, 1, 1
     *                1, 2, 1
     *                2, 4, 5
     *
     *        table.groupBy(0, 2).count()
     *
     *                col0, col1
     *        output:   1,   1
     *                  1,   2
     *                  2,   1 ==> aggregated count
     * @param aggregates
     * @return
     */
    public Table aggregate(Aggregate... aggregates) {
      assert aggregates != null && aggregates.length > 0;

      // aggregateColumnIndices: the numeric indices of the columns to aggregate
      // as provided by the user
      List<Integer> aggregateColumnIndices = new ArrayList<>();
      // ops: the corresponding cudf enum values for each aggregate
      // operation, for each column index
      List<Integer> ops = new ArrayList<>();
      // finalAggColumns: this holds the user's desired list of aggregates,
      // as specified in the variadic for this method
      List<ColumnOp> finalAggColumns = new ArrayList<>();
      // aggToCudfColumn: a map of ColumnOp (tuple of gdf_column* and enum for operation)
      // to the index of the column that we asked cudf to compute. 
      // These indices can then be used after the aggregate to find ColumnVector
      // instances, we should place (and ref count) in the order as provided by the user.
      HashMap<ColumnOp, Integer> aggToCudfColumn = new HashMap<>();

      // keep track of the unique agg indices, starting at 1 after the
      // grouping key
      int uniqueAggIndex = operation.indices.length;
      for (int aggregateIndex = 0; aggregateIndex < aggregates.length; aggregateIndex++) {
        Aggregate agg = aggregates[aggregateIndex];
        int origColumnIndex = agg.getIndex();
        int origOpNativeId = agg.getNativeId();

        // keep track of (gdf_column*, op) pairs, as that is what
        // compute_original_requests does to track duplicates
        ColumnOp cop = new ColumnOp(
            operation.table.getColumn(origColumnIndex).getNativeCudfColumnAddress(),
            origOpNativeId);

        // if we haven't seen an aggregate for this (gdf_column *, agg id) pair
        if (!aggToCudfColumn.containsKey(cop)) {
          // add to the aggregates that cudf will perform
          aggregateColumnIndices.add(agg.getIndex());
          ops.add(agg.getNativeId());

          // keep the index of the column where we can find the result later
          aggToCudfColumn.put(cop, uniqueAggIndex++);
        }
        finalAggColumns.add(cop);
      }

      Table aggregate;
      try (DevicePrediction prediction = new DevicePrediction(operation.table.getDeviceMemorySize(), "aggregate")) {
        // aggregate with deduplicated operations
        aggregate = new Table(gdfGroupByAggregate(
            operation.table.nativeHandle,
            operation.indices,
            // one way of converting List[Integer] to int[]
            aggregateColumnIndices.stream().mapToInt(i -> i).toArray(),
            ops.stream().mapToInt(i -> i).toArray(),
            groupByOptions.getIgnoreNullKeys()));
      }

      // prepare the final table
      ColumnVector[] finalCols = new ColumnVector[operation.indices.length + aggregates.length];

      int aggIndex = 0;

      // pick out the grouping columns
      for (int groupIndex : operation.indices) {
        finalCols[groupIndex] = aggregate.getColumn(groupIndex);
        aggIndex++;
      }

      // pick out the aggregate columns (copying the reference for duplicate aggs)
      for (ColumnOp cop : finalAggColumns) {
        int originalIndex = aggToCudfColumn.get(cop);
        finalCols[aggIndex] = aggregate.getColumn(originalIndex);
        aggIndex++;
      }

      // Note: Table will increase ref counts accordingly, which means
      // that duplicate columns in finalCols, will get a refCount equal
      // to the number of times their references appear on the table (good)
      Table tbl = new Table(finalCols);

      // returning a brand new table now, so we close the original
      // this brings the refCount down for each column, such that Table
      // is the only holder
      aggregate.close();

      return tbl;
    }
  }

  public static final class TableOperation {

    private final Operation operation;

    TableOperation(final Table table, final int... indices) {
      operation = new Operation(table, indices);
    }

    /**
     * Joins two tables on the join columns that are passed in.
     * Usage:
     * Table t1 ...
     * Table t2 ...
     * Table result = t1.onColumns(0,1).leftJoin(t2.onColumns(2,3));
     * @param rightJoinIndices - Indices of the right table to join on
     * @return the joined table.  The order of the columns returned will be join columns,
     * left non-join columns, right non-join columns.
     */
    public Table leftJoin(TableOperation rightJoinIndices) {
      try (DevicePrediction prediction = new DevicePrediction(operation.table.getDeviceMemorySize() +
          rightJoinIndices.operation.table.getDeviceMemorySize(), "leftJoin")) {
        return new Table(gdfLeftJoin(operation.table.nativeHandle, operation.indices,
            rightJoinIndices.operation.table.nativeHandle, rightJoinIndices.operation.indices));
      }
    }

    /**
     * Joins two tables on the join columns that are passed in.
     * Usage:
     * Table t1 ...
     * Table t2 ...
     * Table result = t1.onColumns(0,1).innerJoin(t2.onColumns(2,3));
     * @param rightJoinIndices - Indices of the right table to join on
     * @return the joined table.  The order of the columns returned will be join columns,
     * left non-join columns, right non-join columns.
     */
    public Table innerJoin(TableOperation rightJoinIndices) {
      try (DevicePrediction prediction = new DevicePrediction(operation.table.getDeviceMemorySize() +
          rightJoinIndices.operation.table.getDeviceMemorySize(), "innerJoin")) {
        return new Table(gdfInnerJoin(operation.table.nativeHandle, operation.indices,
            rightJoinIndices.operation.table.nativeHandle, rightJoinIndices.operation.indices));
      }
    }

    /**
     * Partitions a table based on the number of partitions provided.
     * @param numberOfPartitions - number of partitions to use
     * @param hashFunction       - hash function to use to partition
     * @return - {@link PartitionedTable} - Table that exposes a limited functionality of the
     * {@link Table} class
     */
    public PartitionedTable partition(int numberOfPartitions, HashFunction hashFunction) {
      int[] partitionOffsets = new int[numberOfPartitions];
      try (DevicePrediction prediction = new DevicePrediction(operation.table.getDeviceMemorySize(), "partition")) {
        return new PartitionedTable(new Table(gdfPartition(operation.table.nativeHandle,
            operation.indices,
            hashFunction.nativeId,
            partitionOffsets.length,
            partitionOffsets)), partitionOffsets);
      }
    }
  }

  /////////////////////////////////////////////////////////////////////////////
  // BUILDER
  /////////////////////////////////////////////////////////////////////////////

  /**
   * Create a table on the GPU with data from the CPU.  This is not fast and intended mostly for
   * tests.
   */
  public static final class TestBuilder {
    private final List<DType> types = new ArrayList<>();
    private final List<TimeUnit> units = new ArrayList<>();
    private final List<Object> typeErasedData = new ArrayList<>();

    public TestBuilder column(String... values) {
      types.add(DType.STRING);
      units.add(TimeUnit.NONE);
      typeErasedData.add(values);
      return this;
    }

    public TestBuilder column(Boolean... values) {
      types.add(DType.BOOL8);
      units.add(TimeUnit.NONE);
      typeErasedData.add(values);
      return this;
    }

    public TestBuilder column(Byte... values) {
      types.add(DType.INT8);
      units.add(TimeUnit.NONE);
      typeErasedData.add(values);
      return this;
    }

    public TestBuilder column(Short... values) {
      types.add(DType.INT16);
      units.add(TimeUnit.NONE);
      typeErasedData.add(values);
      return this;
    }

    public TestBuilder column(Integer... values) {
      types.add(DType.INT32);
      units.add(TimeUnit.NONE);
      typeErasedData.add(values);
      return this;
    }

    public TestBuilder column(Long... values) {
      types.add(DType.INT64);
      units.add(TimeUnit.NONE);
      typeErasedData.add(values);
      return this;
    }

    public TestBuilder column(Float... values) {
      types.add(DType.FLOAT32);
      units.add(TimeUnit.NONE);
      typeErasedData.add(values);
      return this;
    }

    public TestBuilder column(Double... values) {
      types.add(DType.FLOAT64);
      units.add(TimeUnit.NONE);
      typeErasedData.add(values);
      return this;
    }

    public TestBuilder date32Column(Integer... values) {
      types.add(DType.DATE32);
      units.add(TimeUnit.NONE);
      typeErasedData.add(values);
      return this;
    }

    public TestBuilder date64Column(Long... values) {
      types.add(DType.DATE64);
      units.add(TimeUnit.NONE);
      typeErasedData.add(values);
      return this;
    }

    public TestBuilder timestampColumn(Long... values) {
      types.add(DType.TIMESTAMP);
      units.add(TimeUnit.NONE);
      typeErasedData.add(values);
      return this;
    }

    public TestBuilder categoryColumn(String... values) {
      types.add(DType.STRING_CATEGORY);
      units.add(TimeUnit.NONE);
      typeErasedData.add(values);
      return this;
    }

    public TestBuilder timestampColumn(TimeUnit unit, Long... values) {
      types.add(DType.TIMESTAMP);
      units.add(unit);
      typeErasedData.add(values);
      return this;
    }

    private static ColumnVector from(DType type, TimeUnit unit, Object dataArray) {
      ColumnVector ret;
      switch (type) {
        case STRING:
          ret = ColumnVector.fromStrings((String[]) dataArray);
          break;
        case STRING_CATEGORY:
          ret = ColumnVector.categoryFromStrings((String[]) dataArray);
          break;
        case BOOL8:
          ret = ColumnVector.fromBoxedBooleans((Boolean[]) dataArray);
          break;
        case INT8:
          ret = ColumnVector.fromBoxedBytes((Byte[]) dataArray);
          break;
        case INT16:
          ret = ColumnVector.fromBoxedShorts((Short[]) dataArray);
          break;
        case INT32:
          ret = ColumnVector.fromBoxedInts((Integer[]) dataArray);
          break;
        case INT64:
          ret = ColumnVector.fromBoxedLongs((Long[]) dataArray);
          break;
        case DATE32:
          ret = ColumnVector.datesFromBoxedInts((Integer[]) dataArray);
          break;
        case DATE64:
          ret = ColumnVector.datesFromBoxedLongs((Long[]) dataArray);
          break;
        case TIMESTAMP:
          ret = ColumnVector.timestampsFromBoxedLongs(unit, (Long[]) dataArray);
          break;
        case FLOAT32:
          ret = ColumnVector.fromBoxedFloats((Float[]) dataArray);
          break;
        case FLOAT64:
          ret = ColumnVector.fromBoxedDoubles((Double[]) dataArray);
          break;
        default:
          throw new IllegalArgumentException(type + " is not supported yet");
      }
      return ret;
    }

    public Table build() {
      List<ColumnVector> columns = new ArrayList<>(types.size());
      try {
        for (int i = 0; i < types.size(); i++) {
          columns.add(from(types.get(i), units.get(i), typeErasedData.get(i)));
        }
        for (ColumnVector cv : columns) {
          cv.ensureOnDevice();
        }
        return new Table(columns.toArray(new ColumnVector[columns.size()]));
      } finally {
        for (ColumnVector cv : columns) {
          cv.close();
        }
      }
    }
  }
}<|MERGE_RESOLUTION|>--- conflicted
+++ resolved
@@ -799,8 +799,6 @@
     try (DevicePrediction prediction = new DevicePrediction(amount, "concat")) {
       return new Table(concatenate(tableHandles));
     }
-<<<<<<< HEAD
-=======
   }
 
   /**
@@ -890,7 +888,6 @@
       assert valueTable.columns[i].getType() == this.getColumn(i).getType() :
           "Input and values tables' data types do not match";
     }
->>>>>>> fd4ee15e
   }
 
   /////////////////////////////////////////////////////////////////////////////
